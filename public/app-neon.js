// TeamPulse Turbo - Neon Enhanced Frontend
(() => {
    'use strict';

    // ===== Application State =====
    const state = {
        currentClient: null,
        currentAnalysis: null,
        clients: [],
        analyses: [],
        selectedFragments: [],
        recommendationsHistory: {}, // clientId -> array of recommendations
        originalText: null,
        onboardingCompleted: false,
        onboardingStep: 1,
        isAnalyzing: false,
        tokenUsage: {
            used: 0,
            total: 512000,
            percentage: 0
        },
        ui: {
            leftSidebarCollapsed: false,
            rightSidebarCollapsed: false,
            currentView: 'welcome',
            analysisStep: 1,
            highlightsView: 'list', // list, text, filter
            filters: {
                showManipulation: true,
                showCognitiveBias: true,
                showRhetoricalFallacy: true,
                minSeverity: 1,
                maxSeverity: 3,
                searchText: ''
            },
            filtersVisible: false
        }
    };

    // ===== DOM Elements Cache =====
    const $ = (sel) => document.querySelector(sel);
    const $$ = (sel) => Array.from(document.querySelectorAll(sel));

    const elements = {
        // Layout
        sidebarLeft: $('#sidebar-left'),
        sidebarRight: $('#sidebar-right'),
        mainContent: $('#main-content'),
        sidebarRightToggle: $('#sidebar-right-toggle'),
        mobileMenuToggle: $('#mobile-menu-toggle'),
        workspaceToggle: $('#workspace-toggle'),
        
        // Onboarding
        onboardingModal: document.getElementById('onboarding-modal'),
        onboardingClose: document.getElementById('onboarding-close'),
        onboardingProgress: document.getElementById('onboarding-progress'),
        progressText: document.getElementById('progress-text'),
        nextStep: document.getElementById('next-step'),
        prevStep: document.getElementById('prev-step'),
        skipOnboarding: document.getElementById('skip-onboarding'),

        // Client Management
        clientList: $('#client-list'),
        clientSearch: $('#client-search'),
        clientCount: $('#client-count'),
        newClientBtn: $('#new-client-btn'),
        welcomeNewClient: $('#welcome-new-client'),
        welcomeHelp: $('#welcome-help'),
        
        // Navigation
        navClientInfo: $('#nav-client-info'),
        navClientAvatar: $('#nav-client-avatar'),
        navClientName: $('#nav-client-name'),
        navClientSector: $('#nav-client-sector'),
        
        // Token Counter
        tokenCounter: $('#token-counter'),
        usedTokens: $('#used-tokens'),
        totalTokens: $('#total-tokens'),
        tokenProgressFill: $('#token-progress-fill'),
        workspaceUsedTokens: $('#workspace-used-tokens'),
        workspaceTotalTokens: $('#workspace-total-tokens'),
        workspaceTokenProgress: $('#workspace-token-progress'),
        workspaceTokenPercentage: $('#workspace-token-percentage'),
        
        // Tabs & Content
        welcomeScreen: $('#welcome-screen'),
        clientForm: $('#client-form'),
        analysisDashboard: $('#analysis-dashboard'),
        
        // Client Form
        clientFormTitle: $('#client-form-title'),
        saveClientBtn: $('#save-client-btn'),
        cancelClientBtn: $('#cancel-client-btn'),
        
        // Analysis
        textMethod: $('#text-method'),
        fileMethod: $('#file-method'),
        textInputContent: $('#text-input-content'),
        fileInputContent: $('#file-input-content'),
        negotiationText: $('#negotiation-text'),
        fileDropzone: $('#file-dropzone'),
        fileInput: $('#file-input'),
        chooseFileBtn: $('#choose-file-btn'),
        filePreview: $('#file-preview'),
        fileName: $('#file-name'),
        fileSize: $('#file-size'),
        removeFileBtn: $('#remove-file-btn'),
        startAnalysisBtn: $('#start-analysis-btn'),
        clearTextBtn: $('#clear-text-btn'),
        pasteBtn: $('#paste-btn'),
        charCount: $('#char-count'),
        wordCount: $('#word-count'),
        estimatedTokens: $('#estimated-tokens'),
        
        // Results
        resultsSection: $('#results-section'),
        stepInput: $('#step-input'),
        stepAnalysis: $('#step-analysis'),
        stepResults: $('#step-results'),
        manipulationsCount: $('#manipulations-count'),
        biasesCount: $('#biases-count'),
        fallaciesCount: $('#fallacies-count'),
        recommendationsCount: $('#recommendations-count'),
        barometerScore: $('#barometer-score'),
        barometerLabel: $('#barometer-label'),
        barometerComment: $('#barometer-comment'),
        gaugeCircle: $('#gauge-circle'),
        highlightsList: $('#highlights-list'),
        fulltextContent: $('#fulltext-content'),
        fragmentsContent: $('#fragments-content'),
        listView: $('#list-view'),
        textView: $('#text-view'),
        highlightsView: $('#highlights-view'),
        filterView: $('#filter-view'),
        filtersPanel: $('#filters-panel'),
        filterManipulation: $('#filter-manipulation'),
        filterCognitiveBias: $('#filter-cognitive-bias'),
        filterRhetoricalFallacy: $('#filter-rhetorical-fallacy'),
        filterMinSeverity: $('#filter-min-severity'),
        filterMaxSeverity: $('#filter-max-severity'),
        filterSearch: $('#filter-search'),
        clearFiltersBtn: $('#clear-filters'),
        applyFiltersBtn: $('#apply-filters'),
        
        // Workspace
        workspaceClientInfo: $('#workspace-client-info'),
        recommendationsHistorySection: $('#recommendations-history-section'),
        recommendationsHistory: $('#recommendations-history'),
        recommendationsCount: $('#recommendations-count'),
        fragmentsCount: $('#fragments-count'),
        fragmentsDropZone: $('#fragments-drop-zone'),
        selectedFragments: $('#selected-fragments'),
        getAdviceBtn: $('#get-advice-btn'),
        exportSelectedBtn: $('#export-selected-btn'),
        clearWorkspaceBtn: $('#clear-workspace-btn'),
        
        // Analysis History
        analysisHistory: $('#analysis-history'),
        analysisCount: $('#analysis-count'),
        newAnalysisBtn: $('#new-analysis-btn'),
        analysisHistoryBtn: $('#analysis-history-btn'),
        
        // Notifications
        notifications: $('#notifications'),
        
        // Product switcher
        productDropdownBtn: $('#product-dropdown-btn'),
        productDropdown: $('#product-dropdown')
    };

    // ===== Utility Functions =====
    function showNotification(message, type = 'info', duration = 5000) {
        if (!elements.notifications) return;

        const notification = document.createElement('div');
        notification.className = `notification notification-${type}`;
        
        const icons = {
            success: 'fa-check-circle',
            error: 'fa-exclamation-circle',
            warning: 'fa-exclamation-triangle',
            info: 'fa-info-circle'
        };

        notification.innerHTML = `
            <div class="notification-content">
                <i class="fas ${icons[type] || icons.info}"></i>
                <span>${escapeHtml(message)}</span>
            </div>
        `;

        elements.notifications.appendChild(notification);

        // Auto remove
        setTimeout(() => {
            if (notification.parentNode) {
                notification.style.animation = 'slideOut 0.3s ease-in forwards';
                setTimeout(() => notification.remove(), 300);
            }
        }, duration);

        // Click to remove
        notification.addEventListener('click', () => {
            notification.style.animation = 'slideOut 0.3s ease-in forwards';
            setTimeout(() => notification.remove(), 300);
        });
    }

    function escapeHtml(text) {
        const div = document.createElement('div');
        div.textContent = text;
        return div.innerHTML;
    }

    // Handle analysis SSE stream
    async function handleAnalysisStream(response) {
        return new Promise((resolve, reject) => {
            const reader = response.body.getReader();
            const decoder = new TextDecoder();
            let buffer = '';
            let allHighlights = [];
            let analysisData = {};

            function processChunk() {
                reader.read().then(({ done, value }) => {
                    if (done) {
                        // Stream finished
                        if (analysisData.analysis) {
                            resolve(analysisData);
                        } else {
                            reject(new Error('Аналіз не завершився правильно'));
                        }
                        return;
                    }

                    // Decode and process chunk
                    buffer += decoder.decode(value, { stream: true });
                    const lines = buffer.split('\n');
                    buffer = lines.pop() || ''; // Keep incomplete line in buffer

                    for (const line of lines) {
                        if (line.startsWith('data: ')) {
                            const dataLine = line.slice(6); // Remove 'data: '
                            
                            if (dataLine === '{"type":"complete"}') {
                                // Analysis complete - prepare final data
                                analysisData.analysis = {
                                    highlights: allHighlights,
                                    summary: analysisData.summary,
                                    barometer: analysisData.barometer,
                                    issues_count: allHighlights.length
                                };
                                continue;
                            }

                            try {
                                const eventData = JSON.parse(dataLine);
                                console.log('📡 SSE Event:', eventData.type);

                                switch (eventData.type) {
                                    case 'highlight':
                                        allHighlights.push(eventData);
                                        break;
                                    case 'merged_highlights':
                                        allHighlights = eventData.items || [];
                                        break;
                                    case 'summary':
                                        analysisData.summary = eventData;
                                        break;
                                    case 'barometer':
                                        analysisData.barometer = eventData;
                                        break;
                                    case 'progress':
                                    case 'analysis_started':
                                    case 'analysis_saved':
                                        // Just log progress events
                                        break;
                                }
                            } catch (e) {
                                console.warn('Failed to parse SSE data:', dataLine, e);
                            }
                        }
                    }

                    // Continue reading
                    processChunk();
                }).catch(reject);
            }

            processChunk();
        });
    }

    function estimateTokens(text) {
        if (!text) return 0;
        return Math.ceil(text.length / 4);
    }

    function formatNumber(num) {
        return num.toLocaleString('uk-UA');
    }

    function debounce(func, wait) {
        let timeout;
        return function executedFunction(...args) {
            const later = () => {
                clearTimeout(timeout);
                func(...args);
            };
            clearTimeout(timeout);
            timeout = setTimeout(later, wait);
        };
    }

    // ===== Token Management =====
    async function loadTokenUsage() {
        try {
            // Add timestamp and cache busting for reliable daily updates
            const today = new Date().toISOString().split('T')[0]; // YYYY-MM-DD format
            const response = await fetch(`/api/usage?date=${today}&_=${Date.now()}`);
            const data = await response.json();
            
            if (data.success) {
                const newUsage = {
                    used: data.used_tokens || 0,
                    total: data.total_tokens || 512000,
                    percentage: data.percentage || 0,
                    daily_used: data.daily_used || 0,
                    daily_limit: data.daily_limit || 50000,
                    daily_percentage: data.daily_percentage || 0,
                    last_updated: new Date().toISOString(),
                    date: today
                };
                
                // Store in state with validation
                state.tokenUsage = { ...state.tokenUsage, ...newUsage };
                
                // Cache in localStorage for offline resilience
                localStorage.setItem('teampulse-token-usage', JSON.stringify({
                    ...newUsage,
                    cached_at: Date.now()
                }));
                
                updateTokenDisplay();
                console.log('📊 Token usage updated:', newUsage);
            }
        } catch (error) {
            console.error('Error loading token usage:', error);
            
            // Fallback to cached data if available
            const cached = localStorage.getItem('teampulse-token-usage');
            if (cached) {
                try {
                    const cachedData = JSON.parse(cached);
                    const cacheAge = Date.now() - cachedData.cached_at;
                    
                    // Use cached data if less than 1 hour old
                    if (cacheAge < 3600000) {
                        state.tokenUsage = { ...state.tokenUsage, ...cachedData };
                        updateTokenDisplay();
                        console.log('📊 Using cached token usage:', cachedData);
                    }
                } catch (e) {
                    console.error('Error parsing cached token usage:', e);
                }
            }
            
            // Show user-friendly error notification
            showNotification('Помилка завантаження даних про токени. Використовуємо кеш.', 'warning');
        }
    }

    function updateTokenDisplay() {
        const { used, total, percentage, dailyUsed, dailyLimit, dailyPercentage } = state.tokenUsage;
        
        // Calculate display values
        const displayUsed = dailyUsed || used;
        const displayTotal = dailyLimit || total;
        const displayPercentage = dailyPercentage || percentage;
        
        // Top nav token counter - show daily usage primarily
        if (elements.usedTokens) {
            elements.usedTokens.textContent = formatNumber(displayUsed);
            elements.usedTokens.title = `Сьогодні: ${formatNumber(dailyUsed || 0)}/${formatNumber(dailyLimit || 0)} | Всього: ${formatNumber(used)}/${formatNumber(total)}`;
        }
        if (elements.totalTokens) {
            elements.totalTokens.textContent = formatNumber(displayTotal);
        }
        if (elements.tokenProgressFill) {
            elements.tokenProgressFill.style.width = `${displayPercentage}%`;
            
            // Color coding based on daily usage
            if (displayPercentage > 90) {
                elements.tokenProgressFill.style.background = 'linear-gradient(90deg, var(--danger), var(--neon-pink))';
            } else if (displayPercentage > 70) {
                elements.tokenProgressFill.style.background = 'linear-gradient(90deg, var(--warning), var(--neon-yellow))';
            } else {
                elements.tokenProgressFill.style.background = 'var(--gradient-accent)';
            }
        }

        // Workspace token display - show daily usage
        if (elements.workspaceUsedTokens) {
            elements.workspaceUsedTokens.textContent = formatNumber(displayUsed);
            elements.workspaceUsedTokens.title = `Денне використання: ${formatNumber(dailyUsed || 0)}`;
        }
        if (elements.workspaceTotalTokens) {
            elements.workspaceTotalTokens.textContent = formatNumber(displayTotal);
            elements.workspaceTotalTokens.title = `Денний ліміт: ${formatNumber(dailyLimit || 0)}`;
        }
        if (elements.workspaceTokenPercentage) {
            elements.workspaceTokenPercentage.textContent = `${Math.round(displayPercentage)}%`;
            elements.workspaceTokenPercentage.title = `Сьогодні використано: ${Math.round(displayPercentage)}%`;
        }
        if (elements.workspaceTokenProgress) {
            elements.workspaceTokenProgress.style.width = `${displayPercentage}%`;
            if (displayPercentage > 90) {
                elements.workspaceTokenProgress.style.background = 'var(--danger)';
            } else if (percentage > 70) {
                elements.workspaceTokenProgress.style.background = 'var(--warning)';
            } else {
                elements.workspaceTokenProgress.style.background = 'var(--gradient-accent)';
            }
        }
    }

    // ===== Layout Management =====
    function toggleSidebar(side) {
        // Left sidebar is now always visible, only right sidebar can be toggled
        if (side === 'right') {
            const sidebar = elements.sidebarRight;
            state.ui.rightSidebarCollapsed = !state.ui.rightSidebarCollapsed;
            sidebar.classList.toggle('collapsed', state.ui.rightSidebarCollapsed);
            
            // Update main content margin
            if (window.innerWidth > 1024) {
                elements.mainContent.style.marginRight = state.ui.rightSidebarCollapsed ? '0' : 'var(--right-panel-width)';
            }
            
            // Update toggle icon
            const icon = elements.sidebarRightToggle?.querySelector('i');
            if (icon) {
                icon.className = state.ui.rightSidebarCollapsed ? 'fas fa-chevron-left' : 'fas fa-chevron-right';
            }
            
            // Save state
            localStorage.setItem('teampulse-ui-state', JSON.stringify(state.ui));
        }
    }

    function showSection(sectionId) {
        console.log('🔧 showSection called with:', sectionId);
        
        // Hide all sections
        const sections = ['welcome-screen', 'client-form', 'analysis-dashboard'];
        sections.forEach(id => {
            const el = $(`#${id}`);
            if (el) {
                el.style.display = 'none';
                console.log('🔧 Hidden section:', id);
            } else {
                console.warn('⚠️ Section element not found:', id);
            }
        });
        
        // Show target section
        const target = $(`#${sectionId}`);
        if (target) {
            target.style.display = 'block';
            state.ui.currentView = sectionId;
            console.log('✅ Showed section:', sectionId, 'currentView:', state.ui.currentView);
        } else {
            console.error('❌ Target section not found:', sectionId);
        }
    }

    function updateInputMethod(method) {
        // Update buttons
        elements.textMethod?.classList.toggle('active', method === 'text');
        elements.fileMethod?.classList.toggle('active', method === 'file');
        
        // Update content
        if (elements.textInputContent) {
            elements.textInputContent.style.display = method === 'text' ? 'block' : 'none';
        }
        if (elements.fileInputContent) {
            elements.fileInputContent.style.display = method === 'file' ? 'block' : 'none';
        }
        
        // Ensure textarea is interactive when text method is active
        if (method === 'text' && elements.negotiationText) {
            // Remove any potential disable states
            elements.negotiationText.disabled = false;
            elements.negotiationText.readOnly = false;
            
            // Ensure proper styles
            elements.negotiationText.style.pointerEvents = 'auto';
            elements.negotiationText.style.userSelect = 'text';
            
            // Force focus after a brief delay to ensure element is visible
            setTimeout(() => {
                if (elements.negotiationText && method === 'text') {
                    elements.negotiationText.focus();
                }
            }, 100);
        }
    }

    // ===== Onboarding System =====
    function initOnboarding() {
        console.log('🎓 Initializing NEW OnboardingManager...');
        
        // Use new SOLID-compliant OnboardingManager
        if (window.OnboardingManager) {
            window.onboardingManager = new window.OnboardingManager();
        } else {
            console.error('🎓 OnboardingManager not loaded!');
        }
    }

    function showOnboarding() {
        console.log('🎓 showOnboarding called - using NEW manager');
        if (window.onboardingManager) {
            window.onboardingManager.forceShow();
        } else {
            console.error('🎓 OnboardingManager not initialized!');
        }
    }

    function updateOnboardingStep() {
        const maxSteps = 4;
        const progress = (state.onboardingStep / maxSteps) * 100;
        
        if (elements.onboardingProgress) {
            elements.onboardingProgress.style.width = `${progress}%`;
        }
        if (elements.progressText) {
            elements.progressText.textContent = `Крок ${state.onboardingStep} з ${maxSteps}`;
        }

        // Show/hide steps
        for (let i = 1; i <= maxSteps; i++) {
            const step = $(`#onboarding-step-${i}`);
            if (step) {
                step.classList.toggle('active', i === state.onboardingStep);
                step.style.display = i === state.onboardingStep ? 'block' : 'none';
            }
        }

        // Update navigation buttons
        if (elements.prevStep) {
            elements.prevStep.style.display = state.onboardingStep > 1 ? 'inline-flex' : 'none';
        }
        if (elements.nextStep) {
            if (state.onboardingStep < maxSteps) {
                elements.nextStep.innerHTML = 'Далі <i class="fas fa-arrow-right"></i>';
            } else {
                elements.nextStep.innerHTML = '<i class="fas fa-rocket"></i> Розпочати роботу';
            }
        }
    }

    // Old onboarding functions replaced by OnboardingManager

    // ===== Reliable API Functions =====
    async function makeReliableApiRequest(url, options = {}, maxRetries = 3) {
        console.log(`📡 Making reliable API request to: ${url}`);
        
        const makeRequest = async (attempt = 1) => {
            try {
                console.log(`📡 API request attempt ${attempt}/${maxRetries} to ${url}`);
                
                // Default options
                const defaultOptions = {
                    method: 'GET',
                    headers: {}
                };
                
                // Only set Content-Type for JSON if body is not FormData
                if (options.body && !(options.body instanceof FormData)) {
                    defaultOptions.headers['Content-Type'] = 'application/json';
                }
                
                // Merge options
                const finalOptions = { ...defaultOptions, ...options };
                
                // Merge headers properly
                finalOptions.headers = { ...defaultOptions.headers, ...options.headers };
                
                // Add timeout
                const controller = new AbortController();
                const timeout = setTimeout(() => controller.abort(), 30000); // 30 second timeout
                finalOptions.signal = controller.signal;
                
                const response = await fetch(url, finalOptions);
                clearTimeout(timeout);
                
                console.log(`📡 API response status: ${response.status} for ${url}`);
                
                // Handle auth errors
                if (response.status === 401) {
                    console.log('❌ Unauthorized, redirecting to login');
                    window.location.href = '/login';
                    return null;
                }
                
                // Retry on server errors
                if (!response.ok) {
                    if ((response.status === 500 || response.status === 503) && attempt < maxRetries) {
                        console.log(`⚠️ Server error ${response.status}, retrying in ${1000 * attempt}ms...`);
                        await new Promise(resolve => setTimeout(resolve, 1000 * attempt));
                        return makeRequest(attempt + 1);
                    }
                    
                    // Try to get error message
                    let errorMessage = `HTTP Error: ${response.status}`;
                    try {
                        const contentType = response.headers.get('content-type');
                        if (contentType && contentType.includes('application/json')) {
                            const errorData = await response.json();
                            if (errorData.error) {
                                errorMessage = errorData.error;
                            } else if (errorData.message) {
                                errorMessage = errorData.message;
                            }
                        }
                    } catch (e) {
                        console.log('Could not parse error response');
                    }
                    
                    throw new Error(errorMessage);
                }
                
                // Validate content type for successful responses
                const contentType = response.headers.get('content-type');
                if (!contentType || !contentType.includes('application/json')) {
                    console.warn(`Server returned non-JSON response for ${url}, content-type:`, contentType);
                    if (attempt < maxRetries) {
                        await new Promise(resolve => setTimeout(resolve, 1000 * attempt));
                        return makeRequest(attempt + 1);
                    }
                    throw new Error('Сервер повернув некоректний формат даних (не JSON)');
                }
                
                // Parse JSON
                const data = await response.json();
                
                // Validate response structure
                if (data.error) {
                    throw new Error(data.error);
                }
                
                return data;
                
            } catch (error) {
                console.log(`📡 API request error for ${url}:`, error.message);
                
                if (error.name === 'AbortError' && attempt < maxRetries) {
                    console.log(`⚠️ Request timeout for ${url}, retrying in ${1000 * attempt}ms...`);
                    await new Promise(resolve => setTimeout(resolve, 1000 * attempt));
                    return makeRequest(attempt + 1);
                }
                
                if (error.message.includes('Failed to fetch') && attempt < maxRetries) {
                    console.log(`⚠️ Network error for ${url}, retrying in ${1000 * attempt}ms...`);
                    await new Promise(resolve => setTimeout(resolve, 1000 * attempt));
                    return makeRequest(attempt + 1);
                }
                
                throw error;
            }
        };
        
        return makeRequest();
    }

    // ===== Client Management =====
    async function loadClients(forceRefresh = false) {
        console.log('🔄 Loading clients...', { forceRefresh, currentCount: state.clients?.length || 0 });
        try {
            // Add cache busting if forcing refresh
            const cacheBuster = forceRefresh ? `?_=${Date.now()}` : '';
            const response = await fetch(`/api/clients${cacheBuster}`);
            console.log('📡 Response status:', response.status);
            
            if (response.status === 401) {
                console.log('❌ Unauthorized, redirecting to login');
                window.location.href = '/login';
                return;
            }
            
            const data = await response.json();
            console.log('📦 Received data:', data);
            
            if (!response.ok || !data.success) {
                throw new Error(data.error || `HTTP Error: ${response.status}`);
            }
            
            const previousCount = state.clients?.length || 0;
            state.clients = data.clients || [];
            console.log('✅ Set state.clients:', state.clients.length, 'clients', { previousCount, newCount: state.clients.length });
            
            // Force immediate UI update with animation
            setTimeout(() => {
                renderClientsList();
                updateClientCount();
            }, 100);
            
            // Validate and fix data integrity
            validateDataIntegrity();
            
            console.log('🎉 Clients loaded successfully');
            
        } catch (error) {
            console.error('Failed to load clients:', error);
            showNotification('Помилка завантаження клієнтів', 'error');
        }
    }

    async function validateDataIntegrity() {
        try {
            // Check if currentClient still exists in the loaded clients
            if (state.currentClient && state.currentClient.id) {
                const clientExists = state.clients.find(c => c.id === state.currentClient.id);
                if (!clientExists) {
                    console.log('🔄 Current client no longer exists, clearing state');
                    state.currentClient = null;
                    state.currentAnalysis = null;
                    state.originalText = '';
                    state.selectedFragments = [];
                    clearAnalysisDisplay();
                    showNotification('Попередній клієнт більше не існує', 'warning');
                }
            }
            
            // Check if there's a current analysis without a current client
            if (state.currentAnalysis && !state.currentClient) {
                console.log('🔄 Clearing orphaned analysis data');
                state.currentAnalysis = null;
                state.originalText = '';
                state.selectedFragments = [];
                clearAnalysisDisplay();
            }
            
            // If we have clients but none is selected, but there's analysis data visible
            if (state.clients.length > 0 && !state.currentClient && elements.resultsSection?.style.display === 'block') {
                console.log('🔄 Clearing analysis display - no client selected');
                clearAnalysisDisplay();
            }
            
        } catch (error) {
            console.error('Error validating data integrity:', error);
        }
    }

    function renderClientsList() {
        console.log('🎨 renderClientsList called');
        console.log('🎨 state.clients.length:', state.clients.length);
        console.log('🎨 Current client:', state.currentClient ? state.currentClient.company : 'none');
        
        if (!elements.clientList) {
            console.warn('❌ Client list element not found');
            return;
        }

        const searchTerm = elements.clientSearch?.value.toLowerCase().trim() || '';
        console.log('🎨 Search term:', searchTerm);
        
        const filtered = state.clients.filter(client => {
            if (!searchTerm) return true;
            return (
                client.company?.toLowerCase().includes(searchTerm) ||
                client.sector?.toLowerCase().includes(searchTerm) ||
                client.negotiator?.toLowerCase().includes(searchTerm)
            );
        });
        
        console.log('🎨 Filtered clients count:', filtered.length);

        if (filtered.length === 0) {
            console.log('🎨 Showing empty state');
            const emptyMessage = searchTerm ? 'Нічого не знайдено' : 'Немає клієнтів';
            const emptyIcon = searchTerm ? 'fas fa-search' : 'fas fa-users';
            elements.clientList.innerHTML = `
                <div class="empty-state">
                    <div class="empty-icon">
                        <i class="${emptyIcon}"></i>
                    </div>
                    <p>${emptyMessage}</p>
                    ${!searchTerm ? '<button class="btn-primary" id="empty-new-client-btn">Створити першого клієнта</button>' : ''}
                </div>
            `;
            
            // Add event listener for empty state button
            if (!searchTerm) {
                const emptyNewBtn = document.getElementById('empty-new-client-btn');
                if (emptyNewBtn) {
                    emptyNewBtn.addEventListener('click', (e) => {
                        e.preventDefault();
                        e.stopPropagation();
                        console.log('🎯 Empty state new client button clicked');
                        showClientForm();
                    });
                }
            }
            return;
        }

        // Sort clients by name
        filtered.sort((a, b) => (a.company || '').localeCompare(b.company || ''));

        console.log('🎨 Rendering', filtered.length, 'client items');

        // Render client items
        elements.clientList.innerHTML = filtered.map(client => {
            const isActive = state.currentClient?.id === client.id;
            const avatar = (client.company || 'C')[0].toUpperCase();
            const analysisCount = client.analyses_count || 0;
            
            console.log('🎨 Rendering client:', client.company, 'active:', isActive);
            
            return `
                <div class="client-item ${isActive ? 'active' : ''}" 
                     data-client-id="${client.id}">
                    <div class="client-avatar">${avatar}</div>
                    <div class="client-info">
                        <div class="client-name">${escapeHtml(client.company || 'Без назви')}</div>
                        <div class="client-meta">
                            ${client.sector ? escapeHtml(client.sector) + ' • ' : ''}
                            ${analysisCount} аналізів
                        </div>
                    </div>
                    <div class="client-actions">
                        <button class="btn-icon edit-client-btn" data-client-id="${client.id}" title="Редагувати">
                            <i class="fas fa-edit"></i>
                        </button>
                        <button class="btn-icon delete-client-btn" data-client-id="${client.id}" title="Видалити">
                            <i class="fas fa-trash"></i>
                        </button>
                    </div>
                </div>
            `;
        }).join('');
        
        console.log('🎨 Client list rendered successfully with event listeners');
    }

    function updateClientCount() {
        const count = state.clients ? state.clients.length : 0;
        console.log('📊 Updating client count:', count);
        
        // Force find element every time to ensure it exists
        const clientCountElement = document.getElementById('client-count');
        if (clientCountElement) {
            clientCountElement.textContent = count;
            console.log('📊 ✅ Client count updated to:', count);
            elements.clientCount = clientCountElement; // Cache it
        } else {
            console.error('📊 ❌ Client count element #client-count not found in DOM');
            // Try alternative selector
            const altElement = document.querySelector('.fragment-counter');
            if (altElement) {
                altElement.textContent = count;
                console.log('📊 ✅ Updated via alternative selector');
            }
        }
    }

    function showClientForm(clientId = null) {
        console.log('🎯 showClientForm called with clientId:', clientId);
        const isEdit = clientId !== null;
        
        // Переконуємося що елементи доступні
        if (!elements.clientForm) {
            console.error('❌ Client form element not found!');
            const formElement = document.getElementById('client-form');
            if (!formElement) {
                console.error('❌ #client-form not found in DOM!');
                return;
            }
            elements.clientForm = formElement;
        }
        
        console.log('🔧 Setting form title...');
        if (elements.clientFormTitle) {
            elements.clientFormTitle.textContent = isEdit ? 'Редагувати клієнта' : 'Новий клієнт';
            console.log('✅ Form title set:', elements.clientFormTitle.textContent);
        } else {
            console.warn('⚠️ clientFormTitle element not found');
        }
        
        if (isEdit) {
            console.log('🔧 Loading client for edit...');
            const client = state.clients.find(c => c.id === clientId);
            if (client) {
                populateClientForm(client);
            }
        } else {
            console.log('🔧 Clearing form for new client...');
            clearClientForm();
        }
        
        console.log('🔧 Showing client-form section...');
        showSection('client-form');
        
        // Зміна стану UI
        state.ui.currentView = 'client-form';
        console.log('✅ showClientForm completed, currentView:', state.ui.currentView);
    }

    function clearClientForm() {
        const inputs = $$('#client-form input, #client-form select, #client-form textarea');
        inputs.forEach(input => {
            if (input.type === 'checkbox' || input.type === 'radio') {
                input.checked = false;
            } else {
                input.value = '';
            }
        });
        
        // Remove hidden client-id input if it exists
        const clientForm = document.getElementById('client-form');
        const idInput = clientForm ? clientForm.querySelector('#client-id') : null;
        if (idInput) {
            idInput.remove();
        }
    }

    function populateClientForm(client) {
        Object.keys(client).forEach(key => {
            const input = $(`#${key}`);
            if (input && client[key]) {
                input.value = client[key];
            }
        });
        // Store the ID for updates
        const idInput = document.createElement('input');
        idInput.type = 'hidden';
        idInput.id = 'client-id';
        idInput.value = client.id;
        elements.clientForm.appendChild(idInput);
    }

    async function selectClient(clientId) {
        console.log('🎯 selectClient called with ID:', clientId);
        console.log('🎯 Current state.clients:', state.clients.length, 'clients');
        
        const client = state.clients.find(c => c.id === clientId);
        console.log('🎯 Found client:', client ? client.company : 'NOT FOUND');
        
        if (!client) {
            console.error('❌ Client not found with ID:', clientId);
            showNotification('Клієнт не знайдений', 'error');
            return;
        }
        
        console.log('🎯 Setting current client to:', client.company);
        state.currentClient = client;
        
        // Update UI
        console.log('🎯 Updating UI components...');
        updateNavClientInfo(client);
        updateWorkspaceClientInfo(client);
        renderClientsList(); // Re-render to show active state
        
        // Show analysis dashboard
        console.log('🎯 Showing analysis dashboard...');
        showSection('analysis-dashboard');
        
        showNotification(`Обрано клієнта: ${client.company}`, 'success');
        
        // Load analysis history for this client and try to load the latest analysis
        console.log('🎯 Loading analysis history...');
        await loadAnalysisHistoryAndLatest(clientId);
        
        // Save state
        console.log('🎯 Saving state...');
        scheduleStateSave();
        console.log('🎯 selectClient completed successfully');
    }

    function updateNavClientInfo(client) {
        if (!client) {
            if (elements.navClientInfo) elements.navClientInfo.style.display = 'none';
            return;
        }

        const avatar = (client.company || 'C')[0].toUpperCase();
        
        if (elements.navClientAvatar) elements.navClientAvatar.textContent = avatar;
        if (elements.navClientName) elements.navClientName.textContent = client.company || 'Без назви';
        if (elements.navClientSector) elements.navClientSector.textContent = client.sector || '—';
        if (elements.navClientInfo) elements.navClientInfo.style.display = 'flex';
    }

    function updateWorkspaceClientInfo(client) {
        if (!elements.workspaceClientInfo) return;

        if (!client) {
            elements.workspaceClientInfo.innerHTML = `
                <div class="empty-state">
                    <div class="empty-icon">
                        <i class="fas fa-user-plus"></i>
                    </div>
                    <p>Оберіть клієнта для роботи</p>
                </div>
            `;
            // Hide recommendations history
            if (elements.recommendationsHistorySection) {
                elements.recommendationsHistorySection.style.display = 'none';
            }
            return;
        }

        // Find the most current client data from state.clients to get updated analysis count
        const currentClientData = state.clients.find(c => c.id === client.id) || client;
        const avatar = (currentClientData.company || 'C')[0].toUpperCase();
        
        elements.workspaceClientInfo.innerHTML = `
            <div class="client-item active">
                <div class="client-avatar">${avatar}</div>
                <div class="client-info">
                    <div class="client-name">${escapeHtml(currentClientData.company || 'Без назви')}</div>
                    <div class="client-meta">
                        ${currentClientData.sector ? escapeHtml(currentClientData.sector) + ' • ' : ''}
                        ${currentClientData.analyses_count || 0} аналізів
                    </div>
                </div>
            </div>
        `;
        
        // Show and update recommendations history
        if (elements.recommendationsHistorySection) {
            elements.recommendationsHistorySection.style.display = 'block';
            // Load recommendations from API first, then update display
            loadRecommendationsFromAPI(client.id);
        }
    }

    // ===== Analysis Functions =====
    async function startAnalysis() {
        console.log('🚀 Starting analysis...');
        
        if (!state.currentClient) {
            showNotification('Спочатку оберіть клієнта', 'warning');
            return;
        }
        
        const text = elements.negotiationText?.value;
        if (!text || text.trim().length < 20) {
            showNotification('Введіть текст для аналізу (мінімум 20 символів)', 'warning');
            return;
        }
        
        // Prevent multiple simultaneous analyses
        if (state.isAnalyzing) {
            console.log('⚠️ Analysis already in progress, ignoring request');
            return;
        }
        
        state.isAnalyzing = true;
        
        try {
            // Show loading state
            if (elements.startAnalysisBtn) {
                elements.startAnalysisBtn.classList.add('btn-loading');
                elements.startAnalysisBtn.disabled = true;
                elements.startAnalysisBtn.innerHTML = '<i class="fas fa-spinner fa-spin"></i> <span>Аналіз...</span>';
            }
            
            // Store original text
            state.originalText = text;
            
            // Update analysis steps
            updateAnalysisSteps('analyzing');
            
            // Show results section
            if (elements.resultsSection) {
                elements.resultsSection.style.display = 'block';
            }
            
            // Reset counters and displays
            resetAnalysisDisplay();
            
            // Make the analysis request using FormData for multipart/form-data
            const formData = new FormData();
            formData.append('text', text);
            formData.append('client_id', state.currentClient.id);
            
            // Use direct fetch for SSE stream analysis (not makeReliableApiRequest)
            const response = await fetch('/api/analyze', {
                method: 'POST',
                body: formData
            });
            
            if (!response.ok) {
                // Try to get error as JSON
                let errorMessage = 'Помилка аналізу';
                try {
                    const errorData = await response.json();
                    errorMessage = errorData.error || errorMessage;
                } catch {
                    errorMessage = `HTTP ${response.status}: ${response.statusText}`;
                }
                throw new Error(errorMessage);
            }
            
            // Handle SSE stream
            const data = await handleAnalysisStream(response);
            
            // Process analysis results
            if (data.analysis) {
                console.log('✅ Analysis completed successfully');
                state.currentAnalysis = data.analysis;
                displayAnalysisResults(data.analysis);
                
                // Update client analysis count in real-time
                updateClientAnalysisCountRealTime(state.currentClient.id);
                
                // Generate highlighted text
                if (data.analysis.highlights && data.analysis.highlights.length > 0) {
                    const highlightedText = generateHighlightedText(text, data.analysis.highlights);
                    state.currentAnalysis.highlighted_text = highlightedText;
                    updateFullTextView(highlightedText);
                }
                
                // Update analysis steps
                updateAnalysisSteps('completed');
                
                showNotification('Аналіз завершено успішно! ✨', 'success');
                
            } else if (data.message) {
                // Handle case where server returns message but no analysis
                showNotification(data.message, 'info');
                updateAnalysisSteps('completed');
            } else {
                throw new Error('Сервер повернув порожню відповідь');
            }
            
        } catch (error) {
            console.error('Analysis error:', error);
            
            // More specific error messages
            let errorMessage = error.message || 'Невідома помилка';
            let notificationType = 'error';
            
            if (error.message.includes('тайм-аут')) {
                errorMessage = 'Аналіз перервано через тайм-аут. Спробуйте з меншим текстом або пізніше.';
            } else if (error.message.includes('500')) {
                errorMessage = 'Внутрішня помилка сервера. Спробуйте пізніше або зверніться до підтримки.';
            } else if (error.message.includes('503')) {
                errorMessage = 'Сервер тимчасово недоступний. Спробуйте через кілька хвилин.';
            } else if (error.message.includes('Failed to fetch')) {
                errorMessage = 'Проблема з мережею. Перевірте інтернет-з\'єднання та спробуйте знову.';
                notificationType = 'warning';
            }
            
            showNotification(errorMessage, notificationType);
            updateAnalysisSteps('error');
            
            // Log detailed error info for debugging
            console.error('Detailed error info:', {
                message: error.message,
                stack: error.stack,
                clientId: state.currentClient?.id,
                textLength: text.length
            });
            
        } finally {
            state.isAnalyzing = false;
            
            // Remove loading state
            if (elements.startAnalysisBtn) {
                elements.startAnalysisBtn.classList.remove('btn-loading');
                elements.startAnalysisBtn.disabled = false;
                updateTextStats(); // Restore button text
            }
            
            console.log('🏁 Analysis process completed');
        }
    }
    
    function createNewAnalysis() {
        console.log('🆕 Creating new analysis...');
        
        // Clear current analysis
        state.currentAnalysis = null;
        state.originalText = '';
        
        // Clear text input
        if (elements.negotiationText) {
            elements.negotiationText.value = '';
        }
        
        // Reset displays
        resetAnalysisDisplay();
        
        // Hide results section
        if (elements.resultsSection) {
            elements.resultsSection.style.display = 'none';
        }
        
        // Update text stats
        updateTextStats();
        
        // Focus on text area
        if (elements.negotiationText) {
            elements.negotiationText.focus();
        }
        
        showNotification('Готово до нового аналізу', 'info');
    }
    
    function resetAnalysisDisplay() {
        console.log('🔄 Resetting analysis display...');
        
        // Reset counters
        const counters = ['manipulations-count', 'biases-count', 'fallacies-count', 'recommendations-count'];
        counters.forEach(counterId => {
            const element = document.getElementById(counterId);
            if (element) element.textContent = '0';
        });
        
        // Clear highlights list
        if (elements.highlightsList) {
            elements.highlightsList.innerHTML = '';
        }
        
        // Clear full text view
        if (elements.fulltextContent) {
            elements.fulltextContent.innerHTML = `
                <div class="empty-state">
                    <div class="empty-icon"><i class="fas fa-file-text"></i></div>
                    <h4>Повний текст недоступний</h4>
                    <p>Повний текст з підсвічуванням з'явиться тут після аналізу</p>
                </div>
            `;
        }
        
        // Clear workspace
        state.selectedFragments = [];
        updateWorkspaceFragments();
    }
    
    function updateClientAnalysisCountRealTime(clientId) {
        if (!state.currentClient || state.currentClient.id !== clientId) return;
        
        // Increment the analysis count in current client data
        if (state.currentClient.analyses_count !== undefined) {
            state.currentClient.analyses_count++;
        } else {
            state.currentClient.analyses_count = 1;
        }
        
        // Update the workspace client info display immediately
        updateWorkspaceClientInfo(state.currentClient);
        
        // Update main clients list if visible
        if (state.clients) {
            const clientInList = state.clients.find(c => c.id === clientId);
            if (clientInList) {
                if (clientInList.analyses_count !== undefined) {
                    clientInList.analyses_count++;
                } else {
                    clientInList.analyses_count = 1;
                }
                // Re-render clients list
                renderClientsList();
            }
        }
        
        console.log('📊 Real-time updated analysis count for client:', clientId, 'new count:', state.currentClient.analyses_count);
    }

    function updateAnalysisResultsRealTime(newHighlight) {
        console.log('📊 Real-time updating results with new highlight:', newHighlight);
        
        if (!newHighlight || !newHighlight.category) return;
        
        // Get current counters
        let currentManipulations = parseInt(elements.manipulationsCount?.textContent || '0');
        let currentBiases = parseInt(elements.biasesCount?.textContent || '0');
        let currentFallacies = parseInt(elements.fallaciesCount?.textContent || '0');
        
        // Update appropriate counter based on category
        switch (newHighlight.category) {
            case 'manipulation':
            case 'social_manipulation':
                currentManipulations++;
                if (elements.manipulationsCount) {
                    animateNumber(elements.manipulationsCount, currentManipulations);
                }
                break;
            case 'cognitive_bias':
                currentBiases++;
                if (elements.biasesCount) {
                    animateNumber(elements.biasesCount, currentBiases);
                }
                break;
            case 'rhetological_fallacy':
            case 'logical_fallacy':
                currentFallacies++;
                if (elements.fallaciesCount) {
                    animateNumber(elements.fallaciesCount, currentFallacies);
                }
                break;
        }
        
        // Update total recommendations count
        const totalCount = currentManipulations + currentBiases + currentFallacies;
        if (elements.recommendationsCount) {
            animateNumber(elements.recommendationsCount, totalCount);
        }
        
        // Add to highlights list immediately
        if (state.currentAnalysis && state.currentAnalysis.highlights) {
            state.currentAnalysis.highlights.push(newHighlight);
            updateHighlightsDisplay(state.currentAnalysis.highlights);
        }
        
        console.log('📊 Real-time counts updated:', {
            manipulations: currentManipulations,
            biases: currentBiases,
            fallacies: currentFallacies,
            total: totalCount
        });
    }

    function updateRecommendationsHistory(clientId) {
        if (!elements.recommendationsHistory) return;
        
        const recommendations = state.recommendationsHistory[clientId] || [];
        
        if (elements.recommendationsCount) {
            elements.recommendationsCount.textContent = recommendations.length;
        }
        
        // Show/hide clear button
        const clearBtn = document.getElementById('clear-recommendations-btn');
        if (clearBtn) {
            clearBtn.style.display = recommendations.length > 0 ? 'block' : 'none';
        }
        
        if (recommendations.length === 0) {
            elements.recommendationsHistory.innerHTML = `
                <div class="empty-state">
                    <div class="empty-icon">
                        <i class="fas fa-lightbulb"></i>
                    </div>
                    <p>Історія рекомендацій з'явиться тут після їх генерації</p>
                </div>
            `;
            return;
        }
        
        elements.recommendationsHistory.innerHTML = recommendations.map((rec, index) => {
            // Truncate long recommendations for preview
            const maxLength = 150;
            const shortContent = rec.advice.length > maxLength 
                ? rec.advice.substring(0, maxLength) + '...' 
                : rec.advice;
            
            return `
            <div class="recommendation-item" data-recommendation-id="${rec.id}" data-client-id="${clientId}" data-index="${index}">
                <div class="recommendation-header">
                    <div class="recommendation-date">
                        <i class="fas fa-clock"></i>
                        ${getTimeAgo(new Date(rec.created_at))}
                    </div>
                    <div class="recommendation-actions">
                        <button class="btn-micro expand-rec-btn" title="Переглянути повністю">
                            <i class="fas fa-expand-alt"></i>
                        </button>
                        <button class="btn-micro copy-rec-btn" title="Копіювати">
                            <i class="fas fa-copy"></i>
                        </button>
                        <button class="btn-micro btn-danger remove-rec-btn" title="Видалити рекомендацію">
                            <i class="fas fa-trash"></i>
                        </button>
                    </div>
                </div>
                <div class="recommendation-content expand-content" style="cursor: pointer;">
                    ${escapeHtml(shortContent)}
                </div>
                ${rec.fragments_count ? `
                    <div class="recommendation-meta">
                        <i class="fas fa-bookmark"></i>
                        Базується на ${rec.fragments_count} фрагментах
                    </div>
                ` : ''}
            </div>
        `;
        }).join('');
    }
    
    function saveRecommendation(clientId, advice, fragmentsCount = 0) {
        if (!state.recommendationsHistory[clientId]) {
            state.recommendationsHistory[clientId] = [];
        }
        
        const recommendation = {
            id: Date.now(),
            advice,
            fragments_count: fragmentsCount,
            created_at: new Date().toISOString()
        };
        
        state.recommendationsHistory[clientId].unshift(recommendation);
        
        // Keep only last 20 recommendations per client
        if (state.recommendationsHistory[clientId].length > 20) {
            state.recommendationsHistory[clientId] = state.recommendationsHistory[clientId].slice(0, 20);
        }
        
        updateRecommendationsHistory(clientId);
        scheduleStateSave();
    }
    
    function removeRecommendation(clientId, index) {
        if (state.recommendationsHistory[clientId] && state.recommendationsHistory[clientId][index]) {
            state.recommendationsHistory[clientId].splice(index, 1);
            updateRecommendationsHistory(clientId);
            scheduleStateSave();
            showNotification('Рекомендацію видалено', 'info');
        }
    }
    
    // API-based recommendations functions
    async function saveRecommendationToAPI(clientId, advice, fragmentsCount = 0) {
        try {
            const response = await fetch('/api/recommendations', {
                method: 'POST',
                headers: { 'Content-Type': 'application/json' },
                body: JSON.stringify({ clientId, advice, fragmentsCount })
            });
            
            if (!response.ok) {
                throw new Error('Failed to save recommendation');
            }
            
            const result = await response.json();
            showNotification('Рекомендацію збережено', 'success');
            return result.recommendation;
        } catch (error) {
            console.error('Save recommendation error:', error);
            showNotification('Помилка збереження рекомендації', 'error');
            return null;
        }
    }
    
    async function loadRecommendationsFromAPI(clientId) {
        try {
            const response = await fetch(`/api/recommendations/${clientId}`);
            
            if (!response.ok) {
                throw new Error('Failed to load recommendations');
            }
            
            const result = await response.json();
            state.recommendationsHistory[clientId] = result.recommendations || [];
            updateRecommendationsHistory(clientId);
            return result.recommendations;
        } catch (error) {
            console.error('Load recommendations error:', error);
            showNotification('Помилка завантаження рекомендацій', 'error');
            return [];
        }
    }
    
    async function deleteRecommendationFromAPI(recommendationId) {
        try {
            const response = await fetch(`/api/recommendations/${recommendationId}`, {
                method: 'DELETE'
            });
            
            if (!response.ok) {
                throw new Error('Failed to delete recommendation');
            }
            
            showNotification('Рекомендацію видалено', 'success');
            return true;
        } catch (error) {
            console.error('Delete recommendation error:', error);
            showNotification('Помилка видалення рекомендації', 'error');
            return false;
        }
    }
    
    // Button handler functions
    function expandRecommendation(button) {
        const recItem = button.closest('.recommendation-item');
        const content = recItem.querySelector('.recommendation-content');
        const recId = recItem.dataset.recommendationId;
        const clientId = recItem.dataset.clientId;
        
        // Find the full recommendation data
        const recommendations = state.recommendationsHistory[clientId] || [];
        const recommendation = recommendations.find(r => r.id == recId);
        
        if (!recommendation) {
            showNotification('Рекомендацію не знайдено', 'error');
            return;
        }
        
        // Show full content in modal
        showRecommendationModal(recommendation);
    }
    
    function copyRecommendation(button) {
        const recItem = button.closest('.recommendation-item');
        const recId = recItem.dataset.recommendationId;
        const clientId = recItem.dataset.clientId;
        
        // Find the full recommendation data
        const recommendations = state.recommendationsHistory[clientId] || [];
        const recommendation = recommendations.find(r => r.id == recId);
        
        if (!recommendation) {
            showNotification('Рекомендацію не знайдено', 'error');
            return;
        }
        
        // Copy to clipboard
        navigator.clipboard.writeText(recommendation.advice).then(() => {
            showNotification('Рекомендацію скопійовано', 'success');
        }).catch(error => {
            console.error('Copy error:', error);
            showNotification('Помилка копіювання', 'error');
        });
    }
    
    async function deleteRecommendation(button) {
        const recItem = button.closest('.recommendation-item');
        const recId = recItem.dataset.recommendationId;
        const clientId = recItem.dataset.clientId;
        
        if (!confirm('Видалити цю рекомендацію?')) {
            return;
        }
        
        // Delete from API
        const success = await deleteRecommendationFromAPI(recId);
        
        if (success) {
            // Remove from local state
            const recommendations = state.recommendationsHistory[clientId] || [];
            const index = recommendations.findIndex(r => r.id == recId);
            if (index >= 0) {
                recommendations.splice(index, 1);
                updateRecommendationsHistory(clientId);
            }
        }
    }
    
    function showRecommendationModal(recommendation) {
        const modal = document.createElement('div');
        modal.className = 'modal-overlay';
        modal.innerHTML = `
            <div class="modal-content recommendation-modal">
                <div class="modal-header">
                    <h3>Персональна рекомендація</h3>
                    <button class="close-modal" title="Закрити">
                        <i class="fas fa-times"></i>
                    </button>
                </div>
                <div class="modal-body">
                    <div class="recommendation-full-content">
                        ${escapeHtml(recommendation.advice)}
                    </div>
                    ${recommendation.fragments_count ? `
                        <div class="recommendation-meta">
                            <i class="fas fa-bookmark"></i>
                            Базується на ${recommendation.fragments_count} фрагментах
                        </div>
                    ` : ''}
                    <div class="recommendation-date">
                        <i class="fas fa-clock"></i>
                        Створено: ${getTimeAgo(new Date(recommendation.created_at))}
                    </div>
                </div>
                <div class="modal-footer">
                    <button class="btn-secondary close-modal">
                        <i class="fas fa-times"></i> Закрити
                    </button>
                    <button class="btn-primary copy-full-rec-btn">
                        <i class="fas fa-copy"></i> Копіювати
                    </button>
                </div>
            </div>
        `;
        
        document.body.appendChild(modal);
        
        // Event handlers
        modal.addEventListener('click', (e) => {
            if (e.target.matches('.close-modal') || e.target === modal) {
                modal.remove();
            } else if (e.target.matches('.copy-full-rec-btn')) {
                navigator.clipboard.writeText(recommendation.advice).then(() => {
                    showNotification('Рекомендацію скопійовано', 'success');
                }).catch(error => {
                    console.error('Copy error:', error);
                    showNotification('Помилка копіювання', 'error');
                });
            }
        });
    }
    
    function expandRecommendation(clientId, index) {
        const recommendations = state.recommendationsHistory[clientId];
        if (!recommendations || !recommendations[index]) return;
        
        const rec = recommendations[index];
        
        // Create modal for full recommendation view
        const modal = document.createElement('div');
        modal.className = 'advice-modal';
        modal.innerHTML = `
            <div class="advice-content" style="max-width: 700px;">
                <div class="advice-header">
                    <h3>
                        <i class="fas fa-lightbulb"></i> 
                        Персональна рекомендація
                    </h3>
                    <div class="advice-meta">
                        <span><i class="fas fa-clock"></i> ${getTimeAgo(new Date(rec.created_at))}</span>
                        ${rec.fragments_count ? `<span><i class="fas fa-bookmark"></i> ${rec.fragments_count} фрагментів</span>` : ''}
                    </div>
                    <button class="btn-icon close-advice">
                        <i class="fas fa-times"></i>
                    </button>
                </div>
                <div class="advice-body" style="max-height: 500px; overflow-y: auto;">
                    <div class="recommendation-full-content">
                        ${escapeHtml(rec.advice).replace(/\\n/g, '<br>')}
                    </div>
                </div>
                <div class="advice-footer">
                    <button class="btn-secondary copy-modal-btn" data-client-id="${clientId}" data-index="${index}">
                        <i class="fas fa-copy"></i> Копіювати
                    </button>
                    <button class="btn-danger remove-modal-btn" data-client-id="${clientId}" data-index="${index}">
                        <i class="fas fa-trash"></i> Видалити
                    </button>
                </div>
            </div>
        `;
        
        document.body.appendChild(modal);
        
        // Add event listeners for modal buttons
        modal.querySelector('.close-advice').addEventListener('click', () => {
            modal.remove();
        });
        
        modal.querySelector('.copy-modal-btn').addEventListener('click', (e) => {
            const clientId = e.target.dataset.clientId;
            const index = parseInt(e.target.dataset.index);
            copyRecommendation(clientId, index);
        });
        
        modal.querySelector('.remove-modal-btn').addEventListener('click', (e) => {
            const clientId = e.target.dataset.clientId;
            const index = parseInt(e.target.dataset.index);
            removeRecommendation(clientId, index);
            modal.remove();
        });
        
        // Close on click outside
        modal.addEventListener('click', (e) => {
            if (e.target === modal) modal.remove();
        });

        // Add delegated event listeners
        modal.addEventListener('click', (e) => {
            if (e.target.closest('.close-advice') || e.target.closest('.close-advice-btn')) {
                modal.remove();
            } else if (e.target.closest('.confirm-clear-recommendations-btn')) {
                confirmClearRecommendations(clientId);
                modal.remove();
            }
        });
    }
    
    function copyRecommendation(clientId, index) {
        const recommendations = state.recommendationsHistory[clientId];
        if (!recommendations || !recommendations[index]) return;
        
        const rec = recommendations[index];
        
        if (navigator.clipboard && navigator.clipboard.writeText) {
            navigator.clipboard.writeText(rec.advice).then(() => {
                showNotification('Рекомендацію скопійовано до буферу обміну', 'success');
            }).catch(() => {
                // Fallback
                copyToClipboardFallback(rec.advice);
            });
        } else {
            copyToClipboardFallback(rec.advice);
        }
    }
    
    function copyToClipboardFallback(text) {
        const textArea = document.createElement('textarea');
        textArea.value = text;
        textArea.style.position = 'fixed';
        textArea.style.opacity = '0';
        document.body.appendChild(textArea);
        textArea.select();
        
        try {
            document.execCommand('copy');
            showNotification('Рекомендацію скопійовано до буферу обміну', 'success');
        } catch (err) {
            showNotification('Помилка копіювання до буферу обміну', 'error');
        }
        
        document.body.removeChild(textArea);
    }
    
    function clearRecommendationsHistory() {
        if (!state.currentClient) return;
        
        const clientId = state.currentClient.id;
        const recommendations = state.recommendationsHistory[clientId];
        
        if (!recommendations || recommendations.length === 0) {
            showNotification('Історія рекомендацій вже порожня', 'info');
            return;
        }
        
        // Create confirmation modal
        const modal = document.createElement('div');
        modal.className = 'advice-modal';
        modal.innerHTML = `
            <div class="advice-content" style="max-width: 450px;">
                <div class="advice-header">
                    <h3>
                        <i class="fas fa-exclamation-triangle" style="color: var(--neon-pink);"></i> 
                        Підтвердження
                    </h3>
                    <button class="btn-icon close-advice">
                        <i class="fas fa-times"></i>
                    </button>
                </div>
                <div class="advice-body">
                    <p><strong>Ви дійсно хочете видалити всю історію рекомендацій для цього клієнта?</strong></p>
                    <p>Буде видалено <strong>${recommendations.length}</strong> рекомендацій. Цю дію неможливо скасувати.</p>
                </div>
                <div class="advice-footer">
                    <button class="btn-secondary close-advice-btn">
                        <i class="fas fa-times"></i> Скасувати
                    </button>
                    <button class="btn-danger confirm-clear-recommendations-btn" data-client-id="${clientId}">
                        <i class="fas fa-trash"></i> Видалити все
                    </button>
                </div>
            </div>
        `;
        
        document.body.appendChild(modal);
        
        // Close on click outside
        modal.addEventListener('click', (e) => {
            if (e.target === modal) modal.remove();
        });

        // Add delegated event listeners
        modal.addEventListener('click', (e) => {
            if (e.target.closest('.close-advice') || e.target.closest('.close-advice-btn')) {
                modal.remove();
            } else if (e.target.closest('.confirm-clear-recommendations-btn')) {
                confirmClearRecommendations(clientId);
                modal.remove();
            }
        });
    }
    
    function confirmClearRecommendations(clientId) {
        if (state.recommendationsHistory[clientId]) {
            const count = state.recommendationsHistory[clientId].length;
            state.recommendationsHistory[clientId] = [];
            updateRecommendationsHistory(clientId);
            scheduleStateSave();
            showNotification(`Видалено ${count} рекомендацій з історії`, 'success');
        }
    }

    async function saveClient() {
        const form = elements.clientForm;
        if (!form) return;

        const idInput = form.querySelector('#client-id');
        const clientId = idInput ? idInput.value : null;
        const isEdit = !!clientId;

        try {
            const clientData = {};
            const inputs = $$('#client-form input, #client-form select, #client-form textarea');

            inputs.forEach(input => {
                const value = input.value.trim();
                if (!value) return;

                if (input.id === 'goals') {
                    clientData.goal = value; // Map to API field
                } else {
                    clientData[input.id] = value;
                }
            });

            if (!clientData.company) {
                showNotification('Назва компанії є обов\'язковою', 'warning');
                return;
            }

            // Add loading state
            if (elements.saveClientBtn) {
                elements.saveClientBtn.classList.add('btn-loading');
                elements.saveClientBtn.disabled = true;
            }

            let savedClient;
            if (window.apiClient && typeof window.apiClient.saveClient === 'function') {
                const result = await window.apiClient.saveClient({ ...clientData, id: clientId });
                if (!result.success) {
                    throw new Error(result.error || 'Помилка збереження');
                }
                savedClient = result.client;
            } else {
                const url = isEdit ? `/api/clients/${clientId}` : '/api/clients';
                const method = isEdit ? 'PUT' : 'POST';
<<<<<<< HEAD

                const response = await fetch(url, {
                    method,
                    headers: { 'Content-Type': 'application/json' },
                    body: JSON.stringify(clientData)
                });
                const data = await response.json();
                if (!response.ok) {
                    throw new Error(data.error || 'Помилка збереження');
                }
                savedClient = data.client;
            }

            showNotification(`Клієнта ${isEdit ? 'оновлено' : 'збережено'} успішно! 🎉`, 'success');

            // Clear any client search filter so the new client is visible
            if (elements.clientSearch) {
                elements.clientSearch.value = '';
            }

=======


                const response = await fetch(url, {
                    method,
                    headers: { 'Content-Type': 'application/json' },
                    body: JSON.stringify(clientData)
                });
                const data = await response.json();
                if (!response.ok) {
                    throw new Error(data.error || 'Помилка збереження');
                }
                savedClient = data.client;
            }

            showNotification(`Клієнта ${isEdit ? 'оновлено' : 'збережено'} успішно! 🎉`, 'success');

            // Clear any client search filter so the new client is visible
            if (elements.clientSearch) {
                elements.clientSearch.value = '';
            }

>>>>>>> 4fe703e7
            // Update local client list immediately so sidebar reflects the change
            const existingIndex = state.clients.findIndex(c => c.id === savedClient.id);
            if (existingIndex !== -1) {
                state.clients[existingIndex] = savedClient;
            } else {
                state.clients.push(savedClient);
            }

            // Set current client to the newly saved one
            state.currentClient = savedClient;

<<<<<<< HEAD
=======

                const response = await fetch(url, {
                    method,
                    headers: { 'Content-Type': 'application/json' },
                    body: JSON.stringify(clientData)
                });
                const data = await response.json();
                if (!response.ok) {
                    throw new Error(data.error || 'Помилка збереження');
                }
                savedClient = data.client;
            }

            showNotification(`Клієнта ${isEdit ? 'оновлено' : 'збережено'} успішно! 🎉`, 'success');

            // Clear any client search filter so the new client is visible
            if (elements.clientSearch) {
                elements.clientSearch.value = '';
            }

            // Refresh clients from API to ensure sidebar is up-to-date
            await loadClients(true);

            // Set current client to the newly saved one
            state.currentClient = state.clients.find(c => c.id === savedClient.id) || savedClient;
        main

>>>>>>> 4fe703e7
            // Update UI with refreshed state
            renderClientsList();
            updateClientCount();
            updateNavClientInfo(state.currentClient);
            updateWorkspaceClientInfo(state.currentClient);

<<<<<<< HEAD
            // Refresh clients from API in background to ensure state sync
            loadClients(true).catch(err => console.error('Failed to refresh clients:', err));

=======
 
            // Refresh clients from API in background to ensure state sync
            loadClients(true).catch(err => console.error('Failed to refresh clients:', err));

        main
>>>>>>> 4fe703e7
            // Show analysis dashboard for the client
            showSection('analysis-dashboard');
            clearAnalysisDisplay();

            // Save state
            scheduleStateSave();

        } catch (error) {
            console.error('Save client error:', error);
            showNotification(error.message || 'Помилка при збереженні клієнта', 'error');
        } finally {
            if (elements.saveClientBtn) {
                elements.saveClientBtn.classList.remove('btn-loading');
                elements.saveClientBtn.disabled = false;
            }
        }
    }

    // ===== Text Analysis =====
    function updateTextStats() {
        const text = elements.negotiationText?.value || '';
        const chars = text.length;
        const words = text.split(/\s+/).filter(w => w.length > 0).length;
        const tokens = estimateTokens(text);
        
        if (elements.charCount) elements.charCount.textContent = `${formatNumber(chars)} символів`;
        if (elements.wordCount) elements.wordCount.textContent = `${formatNumber(words)} слів`;
        if (elements.estimatedTokens) elements.estimatedTokens.textContent = `≈ ${formatNumber(tokens)} токенів`;
        
        // Update text input state
        state.originalText = text;
        
        // Enable/disable analysis button with enhanced validation
        const hasText = chars > 0;
        const hasClient = state.currentClient !== null;
        const isTextTooLarge = chars > 10000000; // 10M character limit - без обмежень
        const isTextTooSmall = chars > 0 && chars < 20; // Minimum 20 characters
        
        if (elements.startAnalysisBtn) {
            const canAnalyze = hasText && hasClient && !isTextTooLarge && !isTextTooSmall;
            elements.startAnalysisBtn.disabled = !canAnalyze;
            
            if (!hasClient) {
                elements.startAnalysisBtn.innerHTML = '<i class="fas fa-user-plus"></i> <span>Спочатку оберіть клієнта</span>';
            } else if (isTextTooLarge) {
                elements.startAnalysisBtn.innerHTML = '<i class="fas fa-exclamation-triangle"></i> <span>Текст занадто великий (макс. 10М символів)</span>';
            } else if (isTextTooSmall) {
                elements.startAnalysisBtn.innerHTML = '<i class="fas fa-edit"></i> <span>Текст занадто короткий (мін. 20 символів)</span>';
            } else if (!hasText) {
                elements.startAnalysisBtn.innerHTML = '<i class="fas fa-edit"></i> <span>Введіть текст для аналізу</span>';
            } else {
                // Show appropriate message for large texts
                if (chars > 100000) {
                    const estimatedTime = Math.ceil(chars / 10000); // Rough estimation: 1 minute per 10k characters
                    elements.startAnalysisBtn.innerHTML = `<i class="fas fa-brain"></i> <span>Розпочати аналіз (≈${estimatedTime} хв)</span>`;
                } else {
                    elements.startAnalysisBtn.innerHTML = '<i class="fas fa-brain"></i> <span>Розпочати аналіз</span>';
                }
            }
        }
        
        // Add warning for very large texts
        if (chars > 500000 && !document.querySelector('.large-text-warning')) {
            const warningDiv = document.createElement('div');
            warningDiv.className = 'large-text-warning';
            warningDiv.style.cssText = 'background: #fff3cd; border: 1px solid #ffeaa7; padding: 10px; margin: 10px 0; border-radius: 5px; font-size: 14px;';
            warningDiv.innerHTML = `
                <i class="fas fa-info-circle" style="color: #856404; margin-right: 8px;"></i>
                <strong>Великий текст:</strong> Аналіз може зайняти кілька хвилин. Система обробить весь текст повністю.
            `;
            elements.negotiationText?.parentNode?.insertBefore(warningDiv, elements.negotiationText.nextSibling);
        } else if (chars <= 500000) {
            // Remove warning if text is smaller
            const warning = document.querySelector('.large-text-warning');
            if (warning) warning.remove();
        }
    }

    function updateAnalysisSteps(step) {
        const steps = {
            'input': { step: 1, status: 'completed' },
            'analysis': { step: 2, status: 'active' },
            'completed': { step: 3, status: 'completed' },
            'error': { step: 2, status: 'error' }
        };

        const currentStep = steps[step];
        if (!currentStep) return;

        // Update step elements with better animation
        ['step-input', 'step-analysis', 'step-results'].forEach((id, index) => {
            const element = $(`#${id}`);
            if (element) {
                const stepNumber = index + 1;
                const stepContent = element.querySelector('.step-content p');
                
                // Remove all status classes
                element.classList.remove('active', 'completed', 'error');
                
                if (stepNumber < currentStep.step) {
                    element.classList.add('completed');
                    if (stepContent) {
                        stepContent.textContent = 'Завершено';
                    }
                } else if (stepNumber === currentStep.step) {
                    element.classList.add(currentStep.status);
                    if (stepContent) {
                        if (currentStep.status === 'active') {
                            stepContent.textContent = 'В процесі';
                        } else if (currentStep.status === 'completed') {
                            stepContent.textContent = 'Завершено';
                        } else if (currentStep.status === 'error') {
                            stepContent.textContent = 'Помилка';
                        }
                    }
                } else {
                    // Future steps
                    if (stepContent) {
                        if (stepNumber === 1) {
                            stepContent.textContent = 'Очікування';
                        } else if (stepNumber === 2) {
                            stepContent.textContent = 'Очікування';
                        } else if (stepNumber === 3) {
                            stepContent.textContent = 'Готові дані';
                        }
                    }
                }
            }
        });
        
        // Force repaint for animations
        requestAnimationFrame(() => {
            document.body.offsetHeight;
        });
    }

    // Streaming update functions
    function updateHighlightsDisplay(highlights) {
        if (!elements.highlightsList) return;
        
        if (!highlights || highlights.length === 0) {
            elements.highlightsList.innerHTML = `
                <div class="empty-state">
                    <div class="empty-icon"><i class="fas fa-search"></i></div>
                    <p>Проблемні моменти з'являться тут після аналізу</p>
                </div>
            `;
            return;
        }
        
        // Apply filters if they exist
        const filteredHighlights = filterHighlights(highlights);
        
        if (filteredHighlights.length === 0) {
            elements.highlightsList.innerHTML = `
                <div class="empty-state">
                    <div class="empty-icon"><i class="fas fa-filter"></i></div>
                    <p>Жодних результатів не знайдено за вашими фільтрами</p>
                    <button class="btn-secondary btn-sm" onclick="clearFilters()">Очистити фільтри</button>
                </div>
            `;
            return;
        }
        
        elements.highlightsList.innerHTML = filteredHighlights.map((highlight, filteredIndex) => {
            // Find original index in the full highlights array
            const originalIndex = highlights.findIndex(h => h.id === highlight.id || 
                (h.text === highlight.text && h.category === highlight.category));
            
            return `
            <div class="highlight-item" data-highlight-id="${originalIndex}" draggable="true">
                <div class="highlight-header">
                    <div class="highlight-type ${highlight.category || 'manipulation'}">${highlight.label || 'Проблема'}</div>
                    <div class="highlight-severity">Рівень: ${highlight.severity || 1}</div>
                </div>
                <div class="highlight-text">"${highlight.text}"</div>
                <div class="highlight-explanation">${highlight.explanation || ''}</div>
                <div class="highlight-actions">
                    <button class="btn-icon add-to-workspace-btn" data-highlight-index="${originalIndex}" title="Додати до робочої області">
                        <i class="fas fa-plus"></i>
                    </button>
                </div>
            </div>
        `;
        }).join('');
        
        // Enable drag functionality
        enableHighlightDrag();
        
        // Add event listeners for workspace buttons
        setTimeout(() => {
            $$('.add-to-workspace-btn').forEach(btn => {
                btn.addEventListener('click', (e) => {
                    e.stopPropagation();
                    const index = parseInt(btn.dataset.highlightIndex);
                    console.log('🔘 Adding highlight to workspace via + button:', index);
                    addToWorkspace(index);
                });
            });
        }, 100); // Small delay to ensure DOM is ready

        // Update counters based on current highlights
        updateCountersFromHighlights(highlights);
    }

    function updateSummaryDisplay(summary) {
        // Update counts from summary
        const counts = summary.counts_by_category || {};
        
        // Animate counters
        if (elements.manipulationsCount) {
            animateNumber(elements.manipulationsCount, counts.manipulation || 0);
        }
        if (elements.biasesCount) {
            animateNumber(elements.biasesCount, counts.cognitive_bias || 0);
        }
        if (elements.fallaciesCount) {
            animateNumber(elements.fallaciesCount, counts.rhetological_fallacy || 0);
        }
        
        // Calculate total recommendations
        const totalCount = (counts.manipulation || 0) + (counts.cognitive_bias || 0) + (counts.rhetological_fallacy || 0);
        if (elements.recommendationsCount) {
            animateNumber(elements.recommendationsCount, totalCount);
        }
        
        // Show patterns
        if (summary.top_patterns) {
            state.currentPatterns = summary.top_patterns;
        }
    }

    function updateCountersFromHighlights(highlights) {
        // Count by category - handle empty highlights
        const counts = {
            manipulation: 0,
            cognitive_bias: 0,
            rhetological_fallacy: 0
        };
        
        if (highlights && highlights.length > 0) {
            highlights.forEach(highlight => {
                const category = highlight.category || 'manipulation';
                console.log('📊 Processing highlight category in updateCounts:', category, 'for highlight:', highlight.text?.substring(0, 50));
                
                // Map different category names to standardized ones
                if (category === 'manipulation' || category === 'social_manipulation') {
                    counts.manipulation++;
                } else if (category === 'cognitive_bias' || category === 'bias') {
                    counts.cognitive_bias++;
                } else if (category === 'rhetological_fallacy' || category === 'rhetorical_fallacy' || category === 'logical_fallacy') {
                    counts.rhetological_fallacy++;
                } else {
                    // Default unknown categories to manipulation
                    console.log('📊 Unknown category in updateCounts:', category, 'defaulting to manipulation');
                    counts.manipulation++;
                }
            });
        }
        
        const totalCount = highlights ? highlights.length : 0;
        console.log('📊 Updating problem counters:', counts, 'Total:', totalCount);
        
        // Force find and update all counters
        const manipulationsElement = document.getElementById('manipulations-count');
        const biasesElement = document.getElementById('biases-count');
        const fallaciesElement = document.getElementById('fallacies-count');
        const recommendationsElement = document.getElementById('recommendations-count');
        
        if (manipulationsElement) {
            animateNumber(manipulationsElement, counts.manipulation);
            elements.manipulationsCount = manipulationsElement;
            console.log('📊 ✅ Manipulations count updated:', counts.manipulation);
        } else {
            console.error('📊 ❌ #manipulations-count not found');
        }
        
        if (biasesElement) {
            animateNumber(biasesElement, counts.cognitive_bias);
            elements.biasesCount = biasesElement;
            console.log('📊 ✅ Biases count updated:', counts.cognitive_bias);
        } else {
            console.error('📊 ❌ #biases-count not found');
        }
        
        if (fallaciesElement) {
            animateNumber(fallaciesElement, counts.rhetological_fallacy);
            elements.fallaciesCount = fallaciesElement;
            console.log('📊 ✅ Fallacies count updated:', counts.rhetological_fallacy);
        } else {
            console.error('📊 ❌ #fallacies-count not found');
        }
        
        if (recommendationsElement) {
            animateNumber(recommendationsElement, totalCount);
            elements.recommendationsCount = recommendationsElement;
            console.log('📊 ✅ Total recommendations updated:', totalCount);
        } else {
            console.error('📊 ❌ #recommendations-count not found');
        }
        
        console.log('📊 All counters update completed');
    }

    // ===== Enhanced Custom Barometer Logic =====
    function calculateComplexityBarometer(clientData, analysisData) {
        let complexityScore = 0;
        let factors = {
            client_profile: 0,
            manipulation_density: 0,
            manipulation_severity: 0,
            manipulation_frequency: 0,
            negotiation_type: 0,
            stakes_level: 0,
            communication_style: 0,
            company_size_impact: 0,
            sector_complexity: 0,
            risk_indicators: 0,
            time_pressure: 0,
            power_dynamics: 0
        };
        
        // Factor 1: Client Profile & Company Size (0-25 points) - More weight for large organizations
        if (clientData) {
            // Company size impact - larger companies mean more stakeholders, bureaucracy, and complexity
            const sizeMap = { 
                'startup': 4, 
                'small': 8, 
                'medium': 15, 
                'large': 25  // Maximum points for large companies due to complexity
            };
            factors.company_size_impact = sizeMap[clientData.company_size] || 10;
            
            // Sector complexity with more realistic weights based on regulatory burden and negotiation complexity
            const sectorMap = { 
                'IT': 12, 'Finance': 25, 'Healthcare': 20, 'Education': 8,
                'Manufacturing': 15, 'Retail': 10, 'Real Estate': 22, 'Energy': 25,
                'Consulting': 16, 'Other': 12
            };
            factors.sector_complexity = sectorMap[clientData.sector] || 12;
            
            // Deal value complexity with exponential scaling
            if (clientData.deal_value) {
                const dealStr = clientData.deal_value.toLowerCase();
                const amount = parseFloat(dealStr.replace(/[^0-9.]/g, '')) || 0;
                
                if (dealStr.includes('m') || dealStr.includes('мільйон') || dealStr.includes('млн')) {
                    factors.client_profile += 8 + Math.min(12, amount * 0.5); // Scale with amount
                } else if (dealStr.includes('k') || dealStr.includes('тисяч') || dealStr.includes('тис')) {
                    factors.client_profile += 3 + Math.min(5, amount * 0.1);
                }
                
                // Very large deals add exponential complexity
                if (amount > 50 && (dealStr.includes('m') || dealStr.includes('мільйон'))) {
                    factors.client_profile += 15;
                }
            }
        }
        
        // Factor 2: Manipulation Density Analysis (0-35 points) - Higher weight for frequent manipulation
        if (analysisData && analysisData.highlights) {
            const totalHighlights = analysisData.highlights.length;
            const textLength = state.originalText ? state.originalText.length : 1000;
            
            // Calculate manipulation density per paragraph (more realistic than per 100 chars)
            const paragraphs = (state.originalText || '').split(/\n\s*\n/).length;
            const manipulationsPerParagraph = totalHighlights / Math.max(1, paragraphs);
            
            // If there are many manipulations per paragraph, it's extremely complex
            factors.manipulation_density = Math.min(25, manipulationsPerParagraph * 8);
            
            // Category analysis with higher penalties for multiple manipulation types
            const categories = analysisData.highlights.reduce((acc, h) => {
                acc[h.category] = (acc[h.category] || 0) + 1;
                return acc;
            }, {});
            
            const categoryCount = Object.keys(categories).length;
            factors.manipulation_frequency = Math.min(10, categoryCount * 3); // Higher penalty for variety
            
            // Penalty for high concentration of any single manipulation type
            const maxCategoryCount = Math.max(...Object.values(categories), 0);
            if (maxCategoryCount > 5) factors.manipulation_frequency += 5;
        }
        
        // Factor 3: Manipulation Severity with Non-Linear Scaling (0-30 points)
        if (analysisData?.highlights && analysisData.highlights.length > 0) {
            const severities = analysisData.highlights.map(h => h.severity || 1);
            const avgSeverity = severities.reduce((sum, s) => sum + s, 0) / severities.length;
            const maxSeverity = Math.max(...severities);
            const severeCount = severities.filter(s => s >= 3).length;
            const extremeCount = severities.filter(s => s >= 4).length;
            
            // Non-linear scaling - high severity gets exponentially more weight
            factors.manipulation_severity = avgSeverity * 4 + maxSeverity * 3 + severeCount * 3 + extremeCount * 5;
            factors.manipulation_severity = Math.min(30, factors.manipulation_severity);
            
            // If most manipulations are severe, add extra penalty
            const severeRatio = severeCount / severities.length;
            if (severeRatio > 0.6) factors.manipulation_severity += 8;
        }
        
        // Factor 4: Communication Style Analysis (0-20 points) - New factor
        if (state.originalText) {
            const text = state.originalText.toLowerCase();
            
            // Aggressive communication patterns
            const aggressiveWords = ['мусиш', 'маєш', 'зобов\'язаний', 'примусити', 'змусити'];
            const manipulativeWords = ['тільки сьогодні', 'останній шанс', 'всі так роблять', 'ніхто не'];
            const pressureWords = ['швидко', 'зараз', 'негайно', 'терміново', 'поспішай'];
            
            factors.communication_style += aggressiveWords.filter(word => text.includes(word)).length * 4;
            factors.communication_style += manipulativeWords.filter(word => text.includes(word)).length * 3;
            factors.communication_style += pressureWords.filter(word => text.includes(word)).length * 2;
            
            // Length and complexity indicators
            const sentences = text.split(/[.!?]+/).length;
            const avgSentenceLength = text.length / sentences;
            if (avgSentenceLength > 100) factors.communication_style += 3; // Very complex sentences
            
            factors.communication_style = Math.min(20, factors.communication_style);
        }
        
        // Factor 5: Negotiation Type with Power Dynamics (0-20 points)
        if (clientData?.negotiation_type) {
            const typeMap = {
                'sales': 8, 'partnership': 12, 'contract': 10, 'investment': 18,
                'acquisition': 20, 'licensing': 14, 'other': 10
            };
            factors.negotiation_type = typeMap[clientData.negotiation_type] || 10;
            
            // Add complexity for high-stake deal types with large companies
            if (['investment', 'acquisition'].includes(clientData.negotiation_type) && 
                clientData.company_size === 'large') {
                factors.power_dynamics += 10;
            }
        }
        
        // Factor 6: Enhanced Stakes Analysis (0-25 points)
        if (clientData?.goals || clientData?.user_goals) {
            const goalsText = (clientData.goals || clientData.user_goals || '').toLowerCase();
            
            // Critical business keywords
            const criticalWords = ['критично', 'важливо', 'стратегічно', 'ключово', 'пріоритет', 'життєво'];
            const urgentWords = ['терміново', 'швидко', 'негайно', 'асап', 'дедлайн', 'вчора'];
            const riskWords = ['ризик', 'загроза', 'втрати', 'конкуренти', 'криза', 'банкрутство'];
            const powerWords = ['контроль', 'влада', 'домінування', 'перемога', 'поразка'];
            
            factors.stakes_level += criticalWords.filter(word => goalsText.includes(word)).length * 4;
            factors.stakes_level += urgentWords.filter(word => goalsText.includes(word)).length * 3;
            factors.stakes_level += riskWords.filter(word => goalsText.includes(word)).length * 4;
            factors.stakes_level += powerWords.filter(word => goalsText.includes(word)).length * 3;
            
            // Very detailed goals indicate high stakes
            factors.stakes_level += Math.min(8, goalsText.length / 80);
            factors.stakes_level = Math.min(25, factors.stakes_level);
        }
        
        // Factor 7: Time Pressure with Escalation (0-15 points)
        if (state.originalText) {
            const text = state.originalText.toLowerCase();
            const timeWords = ['терміново', 'швидко', 'негайно', 'дедлайн', 'часу мало', 'пізно', 'вчора', 'зараз'];
            const pressureWords = ['поспішай', 'не встигнеш', 'останній день', 'закінчується', 'спливає'];
            
            factors.time_pressure += timeWords.filter(word => text.includes(word)).length * 2;
            factors.time_pressure += pressureWords.filter(word => text.includes(word)).length * 3;
            factors.time_pressure = Math.min(15, factors.time_pressure);
        }
        
        // Factor 8: Risk Indicators (0-20 points)
        if (clientData) {
            // Large companies in risky sectors = maximum complexity
            if (clientData.company_size === 'large') factors.risk_indicators += 8;
            
            // High-risk sectors get exponential scaling
            const riskySectors = ['Finance', 'Energy', 'Real Estate', 'Healthcare'];
            if (riskySectors.includes(clientData.sector)) {
                factors.risk_indicators += 10;
                if (clientData.company_size === 'large') factors.risk_indicators += 5; // Compound effect
            }
            
            // Very complex deal types
            const complexDeals = ['acquisition', 'investment'];
            const mediumDeals = ['partnership', 'licensing'];
            
            if (complexDeals.includes(clientData.negotiation_type)) {
                factors.risk_indicators += 8;
            } else if (mediumDeals.includes(clientData.negotiation_type)) {
                factors.risk_indicators += 4;
            }
            
            factors.risk_indicators = Math.min(20, factors.risk_indicators);
        }
        
        // Calculate total with weighted factors
        const weightedScore = 
            factors.company_size_impact * 0.8 +
            factors.sector_complexity * 0.7 +
            factors.client_profile * 0.6 +
            factors.manipulation_density * 1.2 +
            factors.manipulation_frequency * 1.1 +
            factors.manipulation_severity * 1.5 +
            factors.communication_style * 1.0 +
            factors.negotiation_type * 0.9 +
            factors.stakes_level * 1.3 +
            factors.time_pressure * 0.8 +
            factors.risk_indicators * 1.1 +
            factors.power_dynamics * 0.9;
        
        complexityScore = Math.round(weightedScore);
        
        // More realistic and less optimistic scoring ranges
        let label, normalizedScore, description;
        if (complexityScore <= 30) {
            label = 'Manageable';
            normalizedScore = Math.min(25, complexityScore * 0.8);
            description = 'Стандартні переговори, базова підготовка';
        } else if (complexityScore <= 60) {
            label = 'Challenging';
            normalizedScore = 25 + Math.min(25, (complexityScore - 30) * 0.8);
            description = 'Складні переговори, потрібна ретельна підготовка';
        } else if (complexityScore <= 100) {
            label = 'High Risk';
            normalizedScore = 50 + Math.min(25, (complexityScore - 60) * 0.6);
            description = 'Високоризикові переговори, критична підготовка';
        } else if (complexityScore <= 150) {
            label = 'Danger Zone';
            normalizedScore = 75 + Math.min(15, (complexityScore - 100) * 0.3);
            description = 'Вкрай небезпечні переговори, максимальна обережність';
        } else {
            label = 'Minefield';
            normalizedScore = 90 + Math.min(10, (complexityScore - 150) * 0.1);
            description = 'Екстремально небезпечні переговори, розгляньте відмову';
        }
        
        return {
            score: Math.round(normalizedScore),
            label,
            description,
            factors,
            rawScore: complexityScore,
            recommendations: generateAdvancedComplexityRecommendations(label, factors, clientData)
        };
    }
    
    function generateAdvancedComplexityRecommendations(label, factors, clientData) {
        const recommendations = [];
        
        // Manipulation-based recommendations
        if (factors.manipulation_density > 15) {
            recommendations.push('🚨 Критично високий рівень маніпуляцій - підготуйте детальні контраргументи');
        }
        if (factors.manipulation_severity > 20) {
            recommendations.push('⚖️ Агресивні техніки впливу - розгляньте залучення юристів');
        }
        if (factors.manipulation_frequency > 6) {
            recommendations.push('🎭 Різноманітні техніки маніпуляцій - вивчіть кожну категорію');
        }
        
        // Company and sector-based recommendations
        if (factors.company_size_impact > 20) {
            recommendations.push('🏢 Велика корпорація - очікуйте складну ієрархію та довгі процеси');
        }
        if (factors.sector_complexity > 20) {
            recommendations.push('🏭 Складна галузь - залучіть галузевих експертів');
        }
        
        // Communication style recommendations
        if (factors.communication_style > 15) {
            recommendations.push('💬 Агресивний стиль спілкування - зберігайте спокій та професіоналізм');
        }
        if (factors.power_dynamics > 5) {
            recommendations.push('⚡ Складна динаміка влади - визначте справжніх осіб, що приймають рішення');
        }
        
        // Stakes and pressure recommendations
        if (factors.stakes_level > 18) {
            recommendations.push('🎯 Критично високі ставки - максимальна підготовка обов\'язкова');
        }
        if (factors.time_pressure > 10) {
            recommendations.push('⏰ Сильний тиск часу - не поспішайте з важливими рішеннями');
        }
        if (factors.risk_indicators > 15) {
            recommendations.push('⚠️ Високі ризики - розробіть план виходу з переговорів');
        }
        
        // Label-based strategic recommendations
        switch (label) {
            case 'Manageable':
                recommendations.push('✅ Стандартна підготовка буде достатньою');
                break;
            case 'Challenging':
                recommendations.push('📚 Поглиблена підготовка та дослідження контрагента');
                break;
            case 'High Risk':
                recommendations.push('🛡️ Залучіть команду експертів та юридичну підтримку');
                break;
            case 'Danger Zone':
                recommendations.push('🚨 Розгляньте можливість відмови або кардинальної зміни умов');
                break;
            case 'Minefield':
                recommendations.push('💀 Серйозно розгляньте відмову від цих переговорів');
                break;
        }
        
        // Deal value specific recommendations
        if (clientData?.deal_value) {
            const dealStr = clientData.deal_value.toLowerCase();
            if (dealStr.includes('m') || dealStr.includes('мільйон')) {
                recommendations.push('💰 Великі суми - обов\'язкова юридична експертиза');
            }
        }
        
        return recommendations;
    }

    function getHumorousBarometerComment(score, label, clientName) {
        const comments = {
            'Very Low': [
                `${clientName || 'Цей клієнт'} як теплий літній вечір - все спокійно та передбачувано ☕`,
                'Схоже на зустріч з найкращим другом. Насолоджуйтесь процесом! 😊',
                'Легше буває хіба що у спа-салоні. Берите блокнот для записів! 📝'
            ],
            'Low': [
                `З ${clientName || 'цим клієнтом'} буде приємно працювати. Майже як відпустка! 🏖️`,
                'Рівень стресу: як вибрати що подивитись на Netflix. Relaxed! 🎬',
                'Це той випадок, коли переговори можуть закінчитись дружбою! 🤝'
            ],
            'Medium': [
                `${clientName || 'Цей клієнт'} тримає вас у тонусі, але без фанатизму ⚡`,
                'Як квест середньої складності - цікаво, але не смертельно! 🎮',
                'Потрібна концентрація, але кава ще не обов\'язкова ☕'
            ],
            'High': [
                `${clientName || 'Цей клієнт'} витисне з вас всі соки, але воно того варте! 💪`,
                'Рівень босу в Dark Souls. Приготуйте валер\'янку! 😅',
                'Після таких переговорів можна писати мемуари "Як я вижив" 📚'
            ],
            'Very High': [
                `${clientName || 'Цей клієнт'} - це переговорна версія екстремального спорту! 🎢`,
                'Підтримайте родичів - може знадобиться моральна підтримка 😱',
                'Якщо переживете це, вам точно підвищать зарплату! 💰',
                'Легенди складають про таких клієнтів. Ви увійдете в історію! 🏆'
            ]
        };
        
        const levelComments = comments[label] || comments['Medium'];
        return levelComments[Math.floor(Math.random() * levelComments.length)];
    }

    function updateBarometerDisplay(barometer) {
        // Use custom barometer if none provided by AI
        if (!barometer || typeof barometer.score === 'undefined') {
            barometer = calculateComplexityBarometer(state.currentClient, state.currentAnalysis);
        }
        
        const score = Math.round(barometer.score);
        const label = barometer.label || 'Medium';
        
        console.log('🔍 Updating barometer:', score, label, barometer);
        console.log('🔍 Elements check:', {
            barometerScore: !!elements.barometerScore,
            barometerLabel: !!elements.barometerLabel,
            barometerComment: !!elements.barometerComment,
            gaugeCircle: !!$('#gauge-circle')
        });
        
        // Update barometer display with animation
        if (elements.barometerScore) {
            animateNumber(elements.barometerScore, score);
        }
        if (elements.barometerLabel) {
            elements.barometerLabel.textContent = label;
        }
        
        // Add humorous comment
        if (elements.barometerComment) {
            const clientName = state.currentClient?.company;
            const comment = getHumorousBarometerComment(score, label, clientName);
            elements.barometerComment.textContent = comment;
        }
        
        // Update gauge with smooth animation
        const gaugeCircle = $('#gauge-circle');
        if (gaugeCircle) {
            const circumference = 2 * Math.PI * 45; // radius = 45
            const progress = (score / 100) * circumference;
            
            // Animate the gauge
            let currentProgress = 0;
            const duration = 1500;
            const startTime = Date.now();
            
            function animateGauge() {
                const elapsed = Date.now() - startTime;
                const progressRatio = Math.min(elapsed / duration, 1);
                currentProgress = progress * progressRatio;
                
                gaugeCircle.style.strokeDasharray = `${currentProgress} ${circumference}`;
                
                // Color based on score
                if (score <= 20) {
                    gaugeCircle.style.stroke = 'var(--neon-green)';
                } else if (score <= 40) {
                    gaugeCircle.style.stroke = 'var(--neon-cyan)';
                } else if (score <= 60) {
                    gaugeCircle.style.stroke = 'var(--neon-yellow)';
                } else if (score <= 80) {
                    gaugeCircle.style.stroke = 'var(--neon-purple)';
                } else {
                    gaugeCircle.style.stroke = 'var(--neon-pink)';
                }
                
                if (progressRatio < 1) {
                    requestAnimationFrame(animateGauge);
                }
            }
            
            animateGauge();
        }
    }

    function displayAnalysisResults(analysis) {
        if (!analysis) return;

        console.log('🔍 displayAnalysisResults called with:', {
            highlights: analysis.highlights?.length || 0,
            summary: !!analysis.summary,
            barometer: !!analysis.barometer
        });

        // Process highlights to extract categories
        let categoryCounts = { manipulation: 0, cognitive_bias: 0, rhetological_fallacy: 0 };
        
        if (analysis.highlights && Array.isArray(analysis.highlights)) {
            analysis.highlights.forEach(highlight => {
                const category = highlight.category || 'manipulation';
                console.log('🔍 Processing highlight category:', category, 'for highlight:', highlight.text?.substring(0, 50));
                
                // Map different category names to standardized ones
                if (category === 'manipulation' || category === 'social_manipulation') {
                    categoryCounts.manipulation++;
                } else if (category === 'cognitive_bias' || category === 'bias') {
                    categoryCounts.cognitive_bias++;
                } else if (category === 'rhetological_fallacy' || category === 'rhetorical_fallacy' || category === 'logical_fallacy') {
                    categoryCounts.rhetological_fallacy++;
                } else {
                    // Default unknown categories to manipulation
                    console.log('🔍 Unknown category:', category, 'defaulting to manipulation');
                    categoryCounts.manipulation++;
                }
            });
        }
        
        // Also check summary data if available
        if (analysis.summary && analysis.summary.counts_by_category) {
            categoryCounts = {
                ...categoryCounts,
                ...analysis.summary.counts_by_category
            };
        }

        console.log('🔍 Category counts:', categoryCounts);

        // Update statistics display
        if (elements.manipulationsCount) {
            animateNumber(elements.manipulationsCount, categoryCounts.manipulation || 0);
        }
        if (elements.biasesCount) {
            animateNumber(elements.biasesCount, categoryCounts.cognitive_bias || 0);
        }
        if (elements.fallaciesCount) {
            animateNumber(elements.fallaciesCount, categoryCounts.rhetological_fallacy || 0);
        }
        
        // Calculate total for recommendations count
        const totalCount = (categoryCounts.manipulation || 0) + (categoryCounts.cognitive_bias || 0) + (categoryCounts.rhetological_fallacy || 0);
        if (elements.recommendationsCount) {
            animateNumber(elements.recommendationsCount, totalCount);
        }

        // Update barometer
        if (analysis.barometer) {
            updateBarometerDisplay(analysis.barometer);
        } else if (analysis.complexity_score !== undefined) {
            updateBarometer(analysis.complexity_score, analysis.complexity_label);
        }

        // Update highlights display
        if (analysis.highlights) {
            updateHighlightsDisplay(analysis.highlights);
        }
        
        // Update summary display
        if (analysis.summary) {
            updateSummaryDisplay(analysis.summary);
        }

        // Update full text view
        if (analysis.highlighted_text) {
            console.log('🔍 Loading analysis with highlighted text, length:', analysis.highlighted_text.length);
            updateFullTextView(analysis.highlighted_text);
        } else {
            console.log('🔍 No highlighted text found in analysis');
        }
    }

    function animateNumber(element, target) {
        const start = parseInt(element.textContent) || 0;
        const duration = 1000;
        const startTime = Date.now();

        function update() {
            const elapsed = Date.now() - startTime;
            const progress = Math.min(elapsed / duration, 1);
            const current = Math.floor(start + (target - start) * progress);
            
            element.textContent = current;
            
            if (progress < 1) {
                requestAnimationFrame(update);
            }
        }
        
        update();
    }

    function updateBarometer(score, label) {
        if (elements.barometerScore) {
            elements.barometerScore.textContent = score || '—';
        }
        if (elements.barometerLabel) {
            elements.barometerLabel.textContent = label || 'Невідомо';
        }
        
        // Update gauge fill
        if (elements.gaugeCircle && score) {
            const circumference = 2 * Math.PI * 45; // radius = 45
            const progress = (score / 10) * circumference;
            elements.gaugeCircle.style.strokeDasharray = `${progress} ${circumference}`;
        }
    }

    function displayHighlights(highlights) {
        if (!elements.highlightsList || !highlights.length) {
            if (elements.highlightsList) {
                elements.highlightsList.innerHTML = `
                    <div class="empty-state">
                        <div class="empty-icon">
                            <i class="fas fa-check-circle"></i>
                        </div>
                        <p>Проблемних моментів не виявлено</p>
                    </div>
                `;
            }
            return;
        }

        elements.highlightsList.innerHTML = highlights.map((highlight, index) => `
            <div class="highlight-item ${highlight.category || 'general'}" data-highlight-id="${index}" draggable="true">
                <div class="highlight-header">
                    <div class="highlight-type ${highlight.category}">${highlight.category_label || 'Проблема'}</div>
                    <div class="highlight-actions">
                        <button class="btn-icon" onclick="window.addToWorkspace(${index})" title="Додати до робочої області">
                            <i class="fas fa-plus"></i>
                        </button>
                        <button class="btn-icon" onclick="window.shareHighlight(${index})" title="Поділитися">
                            <i class="fas fa-share"></i>
                        </button>
                    </div>
                </div>
                <div class="highlight-text">${escapeHtml(highlight.text || '')}</div>
                <div class="highlight-description">${escapeHtml(highlight.description || '')}</div>
                ${highlight.suggestion ? `<div class="highlight-suggestion"><strong>Рекомендація:</strong> ${escapeHtml(highlight.suggestion)}</div>` : ''}
            </div>
        `).join('');
        
        // Enable drag functionality after rendering
        enableHighlightDrag();
    }

    function updateFullTextView(highlightedText) {
        console.log('🔍 updateFullTextView called with:', {
            highlightedTextLength: highlightedText ? highlightedText.length : 0,
            hasCurrentAnalysis: !!state.currentAnalysis,
            hasHighlights: state.currentAnalysis?.highlights?.length || 0,
            hasOriginalText: !!(state.originalText || state.currentAnalysis?.original_text)
        });
        
        if (!elements.fulltextContent) {
            console.warn('🔍 fulltext content element not found');
            return;
        }
        
        if (highlightedText && highlightedText.trim() !== '') {
            console.log('🔍 Displaying provided highlighted text');
            elements.fulltextContent.innerHTML = `
                <div class="fulltext-container">
                    <div class="fulltext-header">
                        <h4><i class="fas fa-file-text"></i> Повний текст з підсвічуванням проблем</h4>
                    </div>
                    <div class="fulltext-body">
                        ${highlightedText}
                    </div>
                </div>
            `;
        } else if (state.currentAnalysis?.highlights && (state.originalText || state.currentAnalysis?.original_text)) {
            // Generate highlighted text from highlights and original text
            console.log('🔍 Generating highlighted text from highlights and original');
            const originalTextToUse = state.originalText || state.currentAnalysis.original_text;
            const highlighted = generateHighlightedText(originalTextToUse, state.currentAnalysis.highlights);
            elements.fulltextContent.innerHTML = `
                <div class="fulltext-container">
                    <div class="fulltext-header">
                        <h4><i class="fas fa-file-text"></i> Повний текст з підсвічуванням проблем</h4>
                        <span class="highlights-count">${state.currentAnalysis.highlights.length} проблем знайдено</span>
                    </div>
                    <div class="fulltext-body">
                        ${highlighted}
                    </div>
                </div>
            `;
        } else if ((state.originalText || state.currentAnalysis?.original_text) && (state.originalText || state.currentAnalysis?.original_text).trim() !== '') {
            // Show original text without highlighting if no highlights available
            console.log('🔍 Showing original text without highlighting');
            const originalTextToUse = state.originalText || state.currentAnalysis?.original_text;
            elements.fulltextContent.innerHTML = `
                <div class="fulltext-container">
                    <div class="fulltext-header">
                        <h4><i class="fas fa-file-text"></i> Повний текст</h4>
                        <span class="text-info">Без підсвічування (аналіз не виконано)</span>
                    </div>
                    <div class="fulltext-body">
                        <div class="text-content">
                            ${escapeHtml(originalTextToUse)}
                        </div>
                    </div>
                </div>
            `;
        } else {
            // Show empty state if no text available
            console.log('🔍 Showing empty state for full text view');
            elements.fulltextContent.innerHTML = `
                <div class="empty-state">
                    <div class="empty-icon"><i class="fas fa-file-text"></i></div>
                    <h4>Повний текст недоступний</h4>
                    <p>Повний текст з підсвічуванням з'явиться тут після аналізу</p>
                </div>
            `;
        }
        
        // Add scrollable class for proper styling
        const fulltextBody = elements.fulltextContent.querySelector('.fulltext-body');
        if (fulltextBody) {
            fulltextBody.classList.add('scrollable-content');
        }
    }

    /**
     * Ultra-reliable text highlighting function built from scratch
     * Implements SOLID principles for maximum reliability
     */
    function generateHighlightedText(originalText, highlights) {
        console.log('🎨 === ROBUST HIGHLIGHTING ENGINE v2.0 ===');
        console.log('🎨 Input validation:', {
            textLength: originalText?.length || 0,
            highlightsCount: highlights?.length || 0
        });
        
        // Early validation
        if (!originalText) {
            console.warn('🎨 No original text provided');
            return '<div class="text-content">Немає тексту для відображення</div>';
        }
        
        if (!highlights || !Array.isArray(highlights) || highlights.length === 0) {
            console.log('🎨 No highlights - returning clean text');
            return `<div class="text-content">${escapeHtml(originalText)}</div>`;
        }

        // Step 1: Sanitize and validate highlights
        const validHighlights = highlights
            .filter(h => h && typeof h === 'object')
            .map((h, index) => ({
                id: h.id || `h${index + 1}`,
                category: h.category || 'manipulation', 
                label: h.label || 'Проблема',
                text: h.text || '',
                explanation: h.explanation || '',
                severity: h.severity || 1,
                char_start: parseInt(h.char_start) || 0,
                char_end: parseInt(h.char_end) || 0
            }))
            .filter(h => {
                // Validate position bounds
                if (h.char_start < 0 || h.char_end < 0) return false;
                if (h.char_start >= originalText.length || h.char_end > originalText.length) return false;
                if (h.char_start >= h.char_end) return false;
                return true;
            })
            .sort((a, b) => a.char_start - b.char_start); // Sort by position
        
        console.log('🎨 Valid highlights after filtering:', validHighlights.length);
        
        // Step 2: Handle overlapping highlights
        const resolvedHighlights = resolveOverlappingHighlights(validHighlights);
        console.log('🎨 Highlights after overlap resolution:', resolvedHighlights.length);
        
        // Step 3: Build highlighted text
        return buildHighlightedHTML(originalText, resolvedHighlights);
    }

    /**
     * Resolves overlapping highlights using priority-based merging
     */
    function resolveOverlappingHighlights(highlights) {
        if (highlights.length <= 1) return highlights;
        
        const resolved = [];
        let current = highlights[0];
        
        for (let i = 1; i < highlights.length; i++) {
            const next = highlights[i];
            
            // Check for overlap
            if (current.char_end > next.char_start) {
                console.log(`🎨 Overlap detected: ${current.id} vs ${next.id}`);
                
                // Merge overlapping highlights - keep the one with higher severity
                if (next.severity > current.severity) {
                    current = {
                        ...next,
                        char_start: Math.min(current.char_start, next.char_start),
                        char_end: Math.max(current.char_end, next.char_end),
                        label: `${current.label} + ${next.label}`
                    };
                } else {
                    current = {
                        ...current,
                        char_end: Math.max(current.char_end, next.char_end),
                        label: `${current.label} + ${next.label}`
                    };
                }
            } else {
                // No overlap - add current to resolved and move to next
                resolved.push(current);
                current = next;
            }
        }
        
        // Add the last highlight
        resolved.push(current);
        // Ensure final order by start position
        return resolved.sort((a, b) => a.char_start - b.char_start);
    }

    /**
     * Builds the final HTML with highlights
     */
    function buildHighlightedHTML(originalText, highlights) {
        if (highlights.length === 0) {
            return `<div class="text-content">${escapeHtml(originalText)}</div>`;
        }
        
        let result = '<div class="text-content">';
        let currentPos = 0;
        
        highlights.forEach((highlight, index) => {
            // Add text before highlight
            if (currentPos < highlight.char_start) {
                const beforeText = originalText.substring(currentPos, highlight.char_start);
                result += escapeHtml(beforeText);
            }
            
            // Add highlighted text
            const highlightedText = originalText.substring(highlight.char_start, highlight.char_end);
            const categoryClass = getCategoryClass(highlight.category);
            const tooltip = escapeHtml(highlight.explanation || highlight.label || '');
            
            result += `<span class="text-highlight ${categoryClass} interactive-highlight" ` +
                     `data-highlight-id="${highlight.id}" ` +
                     `data-category="${highlight.category}" ` +
                     `data-severity="${highlight.severity}" ` +
                     `title="${tooltip}" ` +
                     `data-tooltip="${tooltip}">` +
                     `${escapeHtml(highlightedText)}</span>`;
            
            currentPos = highlight.char_end;
            
            console.log(`🎨 ✅ Highlight ${index + 1} applied:`, {
                id: highlight.id,
                category: highlight.category,
                class: categoryClass,
                text_preview: highlightedText.substring(0, 30) + '...'
            });
        });
        
        // Add remaining text after last highlight
        if (currentPos < originalText.length) {
            const remainingText = originalText.substring(currentPos);
            result += escapeHtml(remainingText);
        }
        
        result += '</div>';
        
        console.log('🎨 ✅ HIGHLIGHTING COMPLETE - Final HTML length:', result.length);
        return result;
    }

    /**
     * Get CSS class for highlight category
     */
    function getCategoryClass(category) {
        const categoryMap = {
            'manipulation': 'manipulation',
            'cognitive_bias': 'bias',
            'rhetological_fallacy': 'fallacy',
            'rhetorical_fallacy': 'fallacy',
            'logical_fallacy': 'fallacy'
        };
        return categoryMap[category] || 'manipulation';
    }

    // === PROGRESS BAR IMPROVEMENTS ===
    function updateProgressBar(stage, percent) {
        const progressBar = document.querySelector('.analysis-progress-bar');
        const progressText = document.querySelector('.analysis-progress-text');
        
        if (progressBar) {
            progressBar.style.width = `${percent}%`;
        }
        
        if (progressText) {
            const stageMessages = {
                'started': 'Розпочинаю аналіз...',
                'chunking': 'Розбиваю текст на частини...',
                'processing': `Аналізую частину ${stage}...`,
                'merging': 'Об\'єдную результати...',
                'saving': 'Зберігаю аналіз...',
                'complete': 'Аналіз завершено!'
            };
            progressText.textContent = stageMessages[stage] || `Етап: ${stage}`;
        }
        
        console.log(`📊 Progress: ${stage} - ${percent}%`);
    }


    function toggleFilters() {
        state.ui.filtersVisible = !state.ui.filtersVisible;
        
        // Update button state
        elements.filterView?.classList.toggle('active', state.ui.filtersVisible);
        
        // Show/hide filters panel
        if (elements.filtersPanel) {
            elements.filtersPanel.style.display = state.ui.filtersVisible ? 'block' : 'none';
        }
        
        // Hide other views when filters are shown
        if (state.ui.filtersVisible) {
            if (elements.highlightsList) elements.highlightsList.style.display = 'none';
            if (elements.fulltextContent) elements.fulltextContent.style.display = 'none';
            if (elements.fragmentsContent) elements.fragmentsContent.style.display = 'none';
        } else {
            // Restore previous view
            switchHighlightsView(state.ui.highlightsView || 'list');
        }
    }

    function applyFilters() {
        // Get filter values
        state.ui.filters.showManipulation = elements.filterManipulation?.checked ?? true;
        state.ui.filters.showCognitiveBias = elements.filterCognitiveBias?.checked ?? true;
        state.ui.filters.showRhetoricalFallacy = elements.filterRhetoricalFallacy?.checked ?? true;
        state.ui.filters.minSeverity = parseInt(elements.filterMinSeverity?.value || '1');
        state.ui.filters.maxSeverity = parseInt(elements.filterMaxSeverity?.value || '3');
        state.ui.filters.searchText = elements.filterSearch?.value.toLowerCase() || '';
        
        // Apply filters to current highlights
        if (state.currentAnalysis?.highlights) {
            updateHighlightsDisplay(state.currentAnalysis.highlights);
        }
        
        // Close filters panel
        toggleFilters();
        

        // Build the final HTML
        let result = '';
        let currentIndex = 0;
        
        for (const segment of cleanSegments) {
            // Add text before this segment
            if (segment.start > currentIndex) {
                const beforeText = originalText.substring(currentIndex, segment.start);
                result += escapeHtml(beforeText);
            }
            
            // Add highlighted segment
            const category = getCategoryClass(segment.highlight.category || 'manipulation');
            const tooltip = escapeHtml(segment.highlight.explanation || segment.highlight.description || segment.highlight.label || '');
            const highlightedText = escapeHtml(segment.originalText);
            
            result += `<span class="text-highlight ${category}" title="${tooltip}" data-highlight-index="${segment.highlightIndex}">${highlightedText}</span>`;
            
            currentIndex = segment.end;
        }
        
        // Add remaining text
        if (currentIndex < originalText.length) {
            const remainingText = originalText.substring(currentIndex);
            result += escapeHtml(remainingText);
        }
        
        console.log('🔍 ========== HIGHLIGHTING COMPLETED ==========');
        console.log('🔍 Final result length:', result.length);
        console.log('🔍 Applied highlights:', cleanSegments.length);
        
        return `<div class="text-content">${result}</div>`;
    }
    
    // Simplified helper function for category CSS classes
    function getCategoryClass(category) {
        const categoryMap = {
            'manipulation': 'manipulation',
            'cognitive_bias': 'bias',
            'social_manipulation': 'manipulation',
            'rhetological_fallacy': 'fallacy',
            'logical_fallacy': 'fallacy'
        };
        return categoryMap[category] || 'manipulation';
    }
    
    function escapeRegExp(string) {
        return string.replace(/[.*+?^${}()|[\]\\]/g, '\\$&');
    }

    // ===== View Controls =====
    function switchHighlightsView(view) {
        console.log('🔍 Switching highlights view to:', view);
        state.ui.highlightsView = view;
        
        // Update button states
        elements.listView?.classList.toggle('active', view === 'list');
        elements.textView?.classList.toggle('active', view === 'text');
        elements.highlightsView?.classList.toggle('active', view === 'highlights');
        elements.filterView?.classList.toggle('active', view === 'filter');
        
        // Show/hide content panels
        if (elements.highlightsList) {
            elements.highlightsList.style.display = view === 'list' ? 'block' : 'none';
        }
        if (elements.fulltextContent) {
            elements.fulltextContent.style.display = view === 'text' ? 'block' : 'none';
            
            // Always update full text view when switching to text view
            if (view === 'text') {
                console.log('🔍 Switching to text view, force updating content');
                
                // Priority 1: Use cached highlighted text
                if (state.currentAnalysis?.highlighted_text) {
                    console.log('🔍 Using cached highlighted text');
                    updateFullTextView(state.currentAnalysis.highlighted_text);
                }
                // Priority 2: Generate from highlights and original text
                else if (state.currentAnalysis?.highlights && (state.originalText || state.currentAnalysis?.original_text)) {
                    console.log('🔍 Generating highlighted text from analysis data');
                    const originalTextToUse = state.originalText || state.currentAnalysis.original_text;
                    const highlightedText = generateHighlightedText(originalTextToUse, state.currentAnalysis.highlights);
                    
                    // Cache the generated text
                    if (state.currentAnalysis) {
                        state.currentAnalysis.highlighted_text = highlightedText;
                    }
                    
                    updateFullTextView(highlightedText);
                }
                // Priority 3: Show original text if available
                else if (state.originalText || state.currentAnalysis?.original_text) {
                    console.log('🔍 Showing original text without highlights');
                    updateFullTextView(null);
                }
                // Priority 4: Show empty state
                else {
                    console.log('🔍 No text available, showing empty state');
                    updateFullTextView(null);
                }
            }
        }
        if (elements.fragmentsContent) {
            elements.fragmentsContent.style.display = view === 'highlights' ? 'block' : 'none';
            
            // Update fragments view when switching to highlights view
            if (view === 'highlights' && state.currentAnalysis?.highlights) {
                console.log('🔍 Updating fragments view with highlights');
                updateFragmentsView(state.currentAnalysis.highlights);
            }
        }
        if (elements.filtersPanel) {
            elements.filtersPanel.style.display = view === 'filter' ? 'block' : 'none';
        }
        
        console.log('🔍 View switch completed, current view:', view);
    }

    function updateFragmentsView(highlights) {
        if (!elements.fragmentsContent) return;
        
        if (!highlights || highlights.length === 0) {
            elements.fragmentsContent.innerHTML = `
                <div class="empty-state">
                    <div class="empty-icon"><i class="fas fa-highlighter"></i></div>
                    <p>Виділені маніпулятивні фрагменти з'являться тут після аналізу</p>
                </div>
            `;
            return;
        }
        
        // Apply filters if they exist
        const filteredHighlights = filterHighlights(highlights);
        
        if (filteredHighlights.length === 0) {
            elements.fragmentsContent.innerHTML = `
                <div class="empty-state">
                    <div class="empty-icon"><i class="fas fa-filter"></i></div>
                    <p>Жодних фрагментів не знайдено за вашими фільтрами</p>
                    <button class="btn-secondary btn-sm" onclick="clearFilters()">Очистити фільтри</button>
                </div>
            `;
            return;
        }
        
        // Sort highlights by severity (high to low)
        const sortedHighlights = [...filteredHighlights].sort((a, b) => 
            (b.severity || 2) - (a.severity || 2)
        );
        
        elements.fragmentsContent.innerHTML = sortedHighlights.map(highlight => {
            const categoryClass = getCategoryClass(highlight.category);
            const categoryLabel = getCategoryLabel(highlight.category);
            const severityText = getSeverityText(highlight.severity);
            
            return `
                <div class="fragment-item" data-category="${highlight.category}">
                    <div class="fragment-header">
                        <div class="fragment-category ${categoryClass}">
                            <i class="fas ${getCategoryIcon(highlight.category)}"></i>
                            ${categoryLabel}
                        </div>
                        <div class="highlight-severity">${severityText}</div>
                    </div>
                    <div class="fragment-text">
                        "${escapeHtml(highlight.text)}"
                    </div>
                    <div class="fragment-explanation">
                        <strong>${escapeHtml(highlight.label || highlight.title || 'Проблемний момент')}:</strong>
                        ${escapeHtml(highlight.explanation || 'Пояснення недоступне')}
                        ${highlight.suggestion ? `<br><br><strong>Рекомендація:</strong> ${escapeHtml(highlight.suggestion)}` : ''}
                    </div>
                    <div class="fragment-actions">
                        <button class="btn-icon add-fragment-btn" data-fragment='${JSON.stringify(highlight).replace(/'/g, "&#39;")}' title="Додати до робочої області">
                            <i class="fas fa-plus"></i>
                        </button>
                        <button class="btn-icon copy-fragment-btn" data-text="${escapeHtml(highlight.text)}" title="Скопіювати текст">
                            <i class="fas fa-copy"></i>
                        </button>
                    </div>
                </div>
            `;
        }).join('');
        
        // Add event listeners
        elements.fragmentsContent.querySelectorAll('.add-fragment-btn').forEach(btn => {
            btn.addEventListener('click', (e) => {
                e.preventDefault();
                const fragment = JSON.parse(e.target.closest('.add-fragment-btn').dataset.fragment);
                addToSelectedFragments(fragment);
            });
        });
        
        elements.fragmentsContent.querySelectorAll('.copy-fragment-btn').forEach(btn => {
            btn.addEventListener('click', async (e) => {
                e.preventDefault();
                const text = e.target.closest('.copy-fragment-btn').dataset.text;
                try {
                    await navigator.clipboard.writeText(text);
                    showNotification('Фрагмент скопійовано в буфер обміну', 'success');
                } catch (err) {
                    showNotification('Помилка копіювання', 'error');
                }
            });
        });
    }
    
    function getCategoryLabel(category) {
        const labels = {
            'manipulation': 'Маніпуляція',
            'cognitive_bias': 'Когнітивне викривлення',
            'rhetological_fallacy': 'Софізм',
            'logical_fallacy': 'Логічна помилка'
        };
        return labels[category] || 'Проблемний момент';
    }
    
    function getCategoryIcon(category) {
        const icons = {
            'manipulation': 'fa-exclamation-triangle',
            'cognitive_bias': 'fa-brain',
            'rhetological_fallacy': 'fa-comments',
            'logical_fallacy': 'fa-times-circle'
        };
        return icons[category] || 'fa-exclamation-triangle';
    }
    
    function getSeverityText(severity) {
        const severities = {
            1: 'Легкий',
            2: 'Помірний', 
            3: 'Серйозний'
        };
        return severities[severity] || 'Помірний';
    }

    function toggleFilters() {
        state.ui.filtersVisible = !state.ui.filtersVisible;
        
        // Update button state
        elements.filterView?.classList.toggle('active', state.ui.filtersVisible);
        
        // Show/hide filters panel
        if (elements.filtersPanel) {
            elements.filtersPanel.style.display = state.ui.filtersVisible ? 'block' : 'none';
        }
        
        // Hide other views when filters are shown
        if (state.ui.filtersVisible) {
            if (elements.highlightsList) elements.highlightsList.style.display = 'none';
            if (elements.fulltextContent) elements.fulltextContent.style.display = 'none';
            if (elements.fragmentsContent) elements.fragmentsContent.style.display = 'none';
        } else {
            // Restore previous view
            switchHighlightsView(state.ui.highlightsView || 'list');
        }
    }

    function applyFilters() {
        // Get filter values
        state.ui.filters.showManipulation = elements.filterManipulation?.checked ?? true;
        state.ui.filters.showCognitiveBias = elements.filterCognitiveBias?.checked ?? true;
        state.ui.filters.showRhetoricalFallacy = elements.filterRhetoricalFallacy?.checked ?? true;
        state.ui.filters.minSeverity = parseInt(elements.filterMinSeverity?.value || '1');
        state.ui.filters.maxSeverity = parseInt(elements.filterMaxSeverity?.value || '3');
        state.ui.filters.searchText = elements.filterSearch?.value.toLowerCase() || '';
        
        // Apply filters to current highlights
        if (state.currentAnalysis?.highlights) {
            updateHighlightsDisplay(state.currentAnalysis.highlights);
        }
        
        // Close filters panel
        toggleFilters();
        
        showNotification('Фільтри застосовано', 'success');
    }

    function clearFilters() {
        // Reset filter values
        state.ui.filters = {
            showManipulation: true,
            showCognitiveBias: true,
            showRhetoricalFallacy: true,
            minSeverity: 1,
            maxSeverity: 3,
            searchText: ''
        };
        
        // Update UI
        if (elements.filterManipulation) elements.filterManipulation.checked = true;
        if (elements.filterCognitiveBias) elements.filterCognitiveBias.checked = true;
        if (elements.filterRhetoricalFallacy) elements.filterRhetoricalFallacy.checked = true;
        if (elements.filterMinSeverity) elements.filterMinSeverity.value = '1';
        if (elements.filterMaxSeverity) elements.filterMaxSeverity.value = '3';
        if (elements.filterSearch) elements.filterSearch.value = '';
        
        // Reapply filters
        applyFilters();
    }

    function filterHighlights(highlights) {
        if (!highlights || highlights.length === 0) return highlights;
        
        return highlights.filter(highlight => {
            // Category filter
            const category = highlight.category || 'manipulation';
            if (category === 'manipulation' && !state.ui.filters.showManipulation) return false;
            if (category === 'cognitive_bias' && !state.ui.filters.showCognitiveBias) return false;
            if ((category === 'rhetological_fallacy' || category === 'rhetorical_fallacy') && !state.ui.filters.showRhetoricalFallacy) return false;
            
            // Severity filter
            const severity = highlight.severity || 1;
            if (severity < state.ui.filters.minSeverity || severity > state.ui.filters.maxSeverity) return false;
            
            // Text search filter
            if (state.ui.filters.searchText) {
                const searchText = state.ui.filters.searchText;
                const text = (highlight.text || '').toLowerCase();
                const label = (highlight.label || '').toLowerCase();
                const explanation = (highlight.explanation || '').toLowerCase();
                
                if (!text.includes(searchText) && !label.includes(searchText) && !explanation.includes(searchText)) {
                    return false;
                }
            }
            
            return true;
        });
    }

    // ===== File Handling =====
    function setupFileHandling() {
        if (!elements.fileDropzone || !elements.fileInput) return;

        // File input change
        elements.fileInput.addEventListener('change', handleFileSelect);
        
        // Choose file button
        elements.chooseFileBtn?.addEventListener('click', () => {
            elements.fileInput.click();
        });

        // Drag and drop
        elements.fileDropzone.addEventListener('dragover', (e) => {
            e.preventDefault();
            elements.fileDropzone.classList.add('dragover');
        });

        elements.fileDropzone.addEventListener('dragleave', (e) => {
            e.preventDefault();
            elements.fileDropzone.classList.remove('dragover');
        });

        elements.fileDropzone.addEventListener('drop', (e) => {
            e.preventDefault();
            elements.fileDropzone.classList.remove('dragover');
            
            const files = e.dataTransfer.files;
            if (files.length > 0) {
                handleFileSelect({ target: { files } });
            }
        });

        // Remove file button
        elements.removeFileBtn?.addEventListener('click', clearFile);
    }

    function handleFileSelect(e) {
        const file = e.target.files[0];
        if (!file) return;

        // Validate file
        const maxSize = 10 * 1024 * 1024; // 10MB
        const allowedTypes = ['.txt', '.doc', '.docx'];
        const fileExt = '.' + file.name.split('.').pop().toLowerCase();

        if (file.size > maxSize) {
            showNotification('Файл занадто великий. Максимальний розмір: 10MB', 'error');
            return;
        }

        if (!allowedTypes.includes(fileExt)) {
            showNotification('Непідтримуваний формат файлу. Дозволені: TXT, DOC, DOCX', 'error');
            return;
        }

        // Show file preview
        showFilePreview(file);

        // Read file
        const reader = new FileReader();
        reader.onload = (e) => {
            if (elements.negotiationText) {
                elements.negotiationText.value = e.target.result;
                updateTextStats();
            }
            showNotification('Файл завантажено успішно! ✅', 'success');
        };
        reader.onerror = () => {
            showNotification('Помилка читання файлу', 'error');
        };
        reader.readAsText(file);
    }

    function showFilePreview(file) {
        if (elements.fileName) elements.fileName.textContent = file.name;
        if (elements.fileSize) elements.fileSize.textContent = formatFileSize(file.size);
        if (elements.filePreview) elements.filePreview.style.display = 'block';
    }

    function clearFile() {
        if (elements.fileInput) elements.fileInput.value = '';
        if (elements.filePreview) elements.filePreview.style.display = 'none';
        if (elements.negotiationText) {
            elements.negotiationText.value = '';
            updateTextStats();
        }
    }

    function formatFileSize(bytes) {
        if (bytes === 0) return '0 Bytes';
        const k = 1024;
        const sizes = ['Bytes', 'KB', 'MB', 'GB'];
        const i = Math.floor(Math.log(bytes) / Math.log(k));
        return parseFloat((bytes / Math.pow(k, i)).toFixed(2)) + ' ' + sizes[i];
    }

    // ===== Sidebar Management =====
    function toggleSidebar(side) {
        if (side === 'left') {
            state.ui.leftSidebarCollapsed = !state.ui.leftSidebarCollapsed;
            if (elements.sidebarLeft) {
                elements.sidebarLeft.classList.toggle('collapsed', state.ui.leftSidebarCollapsed);
            }
        } else if (side === 'right') {
            state.ui.rightSidebarCollapsed = !state.ui.rightSidebarCollapsed;
            if (elements.sidebarRight) {
                elements.sidebarRight.classList.toggle('collapsed', state.ui.rightSidebarCollapsed);
            }
        }
    }

    function showOnboarding() {
        if (elements.onboardingModal) {
            elements.onboardingModal.style.display = 'flex';
        }
    }

    // Duplicate functions removed - using main definitions above

    function updateOnboardingStep() {
        // Hide all steps
        $$('.onboarding-step').forEach(step => step.classList.remove('active'));
        
        // Show current step
        const currentStep = $(`#onboarding-step-${state.onboardingStep}`);
        if (currentStep) {
            currentStep.classList.add('active');
        }
        
        // Update progress
        const progress = (state.onboardingStep / 4) * 100;
        if (elements.onboardingProgress) {
            elements.onboardingProgress.style.width = `${progress}%`;
        }
        if (elements.progressText) {
            elements.progressText.textContent = `Крок ${state.onboardingStep} з 4`;
        }
        
        // Update buttons
        if (elements.prevStep) {
            elements.prevStep.style.display = state.onboardingStep > 1 ? 'block' : 'none';
        }
        if (elements.nextStep) {
            elements.nextStep.innerHTML = state.onboardingStep < 4 ? 
                'Далі <i class="fas fa-arrow-right"></i>' : 
                'Завершити <i class="fas fa-check"></i>';
        }
    }

    // ===== Drag & Drop Functions =====
    function enableHighlightDrag() {
        $$('.highlight-item[draggable="true"]').forEach(item => {
            item.addEventListener('dragstart', (e) => {
                const highlightId = e.target.dataset.highlightId;
                e.dataTransfer.setData('text/plain', highlightId);
                e.dataTransfer.effectAllowed = 'copy';
                e.target.classList.add('dragging');
            });

            item.addEventListener('dragend', (e) => {
                e.target.classList.remove('dragging');
            });
        });
    }

    function setupWorkspaceDrop() {
        const dropZone = elements.fragmentsDropZone;
        if (!dropZone) return;

        dropZone.addEventListener('dragover', (e) => {
            e.preventDefault();
            e.dataTransfer.dropEffect = 'copy';
            dropZone.classList.add('dragover');
        });

        dropZone.addEventListener('dragleave', (e) => {
            if (!dropZone.contains(e.relatedTarget)) {
                dropZone.classList.remove('dragover');
            }
        });

        dropZone.addEventListener('drop', (e) => {
            e.preventDefault();
            dropZone.classList.remove('dragover');
            
            const highlightId = e.dataTransfer.getData('text/plain');
            if (highlightId !== '') {
                addToWorkspace(parseInt(highlightId));
            }
        });
    }

    function addFragmentToWorkspace(fragment) {
        // Avoid duplicates
        const exists = state.selectedFragments.some(f => f.id === fragment.id);
        if (exists) {
            showNotification('Цей фрагмент вже додано до робочої області', 'warning');
            return;
        }

        state.selectedFragments.push({
            id: fragment.id,
            text: fragment.text,
            category: fragment.category,
            label: fragment.label,
            explanation: fragment.explanation
        });

        updateWorkspaceFragments();
        updateWorkspaceActions();
        showNotification('Фрагмент додано до робочої області', 'success');

        // Save state
        scheduleStateSave();
    }

    function addToWorkspace(highlightIndex) {
        if (!state.currentAnalysis?.highlights?.[highlightIndex]) return;
        const highlight = state.currentAnalysis.highlights[highlightIndex];
        addFragmentToWorkspace(highlight);
    }

    function addToSelectedFragments(fragment) {
        if (!fragment) return;
        addFragmentToWorkspace(fragment);
    }

    function updateWorkspaceFragments() {
        const selectedFragments = elements.selectedFragments;
        if (!selectedFragments) return;
        
        if (elements.fragmentsCount) {
            elements.fragmentsCount.textContent = state.selectedFragments.length;
        }
        
        if (state.selectedFragments.length === 0) {
            selectedFragments.innerHTML = '';
            return;
        }
        
        selectedFragments.innerHTML = state.selectedFragments.map((fragment, index) => `
            <div class="fragment-item">
                <div class="highlight-type ${fragment.category}">${fragment.label}</div>
                <div class="fragment-text">"${fragment.text}"</div>
                <button class="fragment-remove" onclick="removeFromWorkspace(${index})" title="Видалити">
                    <i class="fas fa-times"></i>
                </button>
            </div>
        `).join('');
    }

    function removeFromWorkspace(index) {
        state.selectedFragments.splice(index, 1);
        updateWorkspaceFragments();
        updateWorkspaceActions();
    }

    function updateWorkspaceActions() {
        const hasFragments = state.selectedFragments.length > 0;
        
        if (elements.getAdviceBtn) {
            elements.getAdviceBtn.disabled = !hasFragments;
        }
        if (elements.exportSelectedBtn) {
            elements.exportSelectedBtn.disabled = !hasFragments;
        }
        if (elements.clearWorkspaceBtn) {
            elements.clearWorkspaceBtn.disabled = !hasFragments;
        }
    }

    async function getPersonalizedAdvice() {
        if (state.selectedFragments.length === 0) {
            showNotification('Спочатку оберіть фрагменти для аналізу', 'warning');
            return;
        }

        if (!state.currentClient) {
            showNotification('Клієнт не обраний', 'warning');
            return;
        }

        try {
            elements.getAdviceBtn.classList.add('btn-loading');
            elements.getAdviceBtn.disabled = true;

            const response = await fetch('/api/advice', {
                method: 'POST',
                headers: {
                    'Content-Type': 'application/json'
                },
                body: JSON.stringify({
                    items: state.selectedFragments,
                    profile: state.currentClient
                })
            });

            const data = await response.json();

            if (!response.ok) {
                throw new Error(data.error || 'Помилка отримання порад');
            }

            // Save the advice for future reference
            const advice = data.advice || data;
            saveAdviceToHistory(advice);
            
            // Save recommendation to new history system
            if (state.currentClient) {
                let adviceText = '';
                if (typeof advice === 'string') {
                    adviceText = advice;
                } else if (advice && typeof advice === 'object') {
                    // Extract text from structured advice object
                    const parts = [];
                    if (advice.recommended_replies) {
                        parts.push('РЕКОМЕНДОВАНІ ВІДПОВІДІ:\n' + advice.recommended_replies.join('\n• '));
                    }
                    if (advice.strategies) {
                        parts.push('СТРАТЕГІЇ:\n' + advice.strategies.join('\n• '));
                    }
                    if (advice.warnings) {
                        parts.push('ПОПЕРЕДЖЕННЯ:\n' + advice.warnings.join('\n• '));
                    }
                    if (advice.next_steps) {
                        parts.push('НАСТУПНІ КРОКИ:\n' + advice.next_steps.join('\n• '));
                    }
                    adviceText = parts.join('\n\n');
                }
                
                if (adviceText) {
                    // Save both locally and to database
                    saveRecommendation(state.currentClient.id, adviceText, state.selectedFragments.length);
                    await saveRecommendationToAPI(state.currentClient.id, adviceText, state.selectedFragments.length);
                }
            }
            
            // Show advice in a modal or notification
            showAdviceModal(advice);
            await loadTokenUsage();

        } catch (error) {
            console.error('Advice error:', error);
            showNotification(error.message || 'Помилка при отриманні порад', 'error');
        } finally {
            elements.getAdviceBtn.classList.remove('btn-loading');
            elements.getAdviceBtn.disabled = state.selectedFragments.length === 0;
        }
    }

    function saveAdviceToHistory(advice) {
        try {
            if (!state.currentClient) return;
            
            const adviceRecord = {
                id: Date.now(),
                timestamp: new Date().toISOString(),
                clientId: state.currentClient.id,
                fragments: [...state.selectedFragments],
                advice: advice,
                created: formatDate(new Date())
            };
            
            // Get existing advice history
            const historyKey = 'teampulse-advice-history';
            let history = [];
            try {
                const saved = localStorage.getItem(historyKey);
                if (saved) history = JSON.parse(saved);
            } catch (e) {
                console.warn('Failed to parse advice history');
            }
            
            // Add new advice to beginning of history
            history.unshift(adviceRecord);
            
            // Keep only last 50 recommendations
            if (history.length > 50) {
                history = history.slice(0, 50);
            }
            
            // Save updated history
            localStorage.setItem(historyKey, JSON.stringify(history));
            console.log('Saved advice to history:', adviceRecord);
            
        } catch (error) {
            console.error('Failed to save advice to history:', error);
        }
    }

    function showAdviceModal(advice) {
        console.log('Showing advice modal with:', advice);
        
        // Handle different response formats
        let content = '';
        if (typeof advice === 'string') {
            content = `<div class="advice-text">${advice}</div>`;
        } else if (advice && typeof advice === 'object') {
            content = `
                ${advice.recommended_replies ? `
                    <div class="advice-section">
                        <h4><i class="fas fa-comments"></i><span>Рекомендовані відповіді:</span></h4>
                        <ul class="advice-list">
                            ${advice.recommended_replies.map(reply => `<li>${escapeHtml(reply)}</li>`).join('')}
                        </ul>
                    </div>
                ` : ''}
                
                ${advice.risks ? `
                    <div class="advice-section">
                        <h4><i class="fas fa-exclamation-triangle"></i><span>Виявлені ризики:</span></h4>
                        <ul class="advice-list risks">
                            ${advice.risks.map(risk => `<li>${escapeHtml(risk)}</li>`).join('')}
                        </ul>
                    </div>
                ` : ''}
                
                ${advice.notes ? `
                    <div class="advice-section">
                        <h4><i class="fas fa-clipboard-list"></i><span>Додаткові поради:</span></h4>
                        <div class="advice-notes">${escapeHtml(advice.notes)}</div>
                    </div>
                ` : ''}
            `;
        } else {
            content = '<div class="advice-text">Помилка отримання порад</div>';
        }
        
        // Create and show advice modal
        const modal = document.createElement('div');
        modal.className = 'advice-modal';
        modal.innerHTML = `
            <div class="advice-content">
                <div class="advice-header">
                    <h3><i class="fas fa-lightbulb"></i> Персоналізовані поради</h3>
                    <button class="btn-icon close-advice">
                        <i class="fas fa-times"></i>
                    </button>
                </div>
                <div class="advice-body">
                    ${content}
                </div>
                <div class="advice-actions">
                    <button class="btn-secondary close-advice-btn">Закрити</button>
                    <button class="btn-ghost view-history-btn">
                        <i class="fas fa-history"></i> Попередні поради
                    </button>
                    <button class="btn-primary copy-advice-btn">
                        <i class="fas fa-copy"></i> Копіювати
                    </button>
                </div>
            </div>
        `;
        
        document.body.appendChild(modal);
        
        // Add event listeners for close buttons
        modal.querySelector('.close-advice').addEventListener('click', () => {
            modal.remove();
        });
        
        modal.querySelector('.close-advice-btn').addEventListener('click', () => {
            modal.remove();
        });
        
        // Add event listener for history button
        modal.querySelector('.view-history-btn').addEventListener('click', () => {
            modal.remove();
            showAdviceHistory();
        });
        
        // Add event listener for copy button
        modal.querySelector('.copy-advice-btn').addEventListener('click', () => {
            copyAdviceToClipboard(JSON.stringify(advice));
        });
        
        // Close modal when clicking outside
        modal.addEventListener('click', (e) => {
            if (e.target === modal) {
                modal.remove();
            }
        });
        
        showNotification('Поради згенеровано успішно! 💡', 'success');
    }

    function showAdviceHistory() {
        try {
            const historyKey = 'teampulse-advice-history';
            const saved = localStorage.getItem(historyKey);
            const history = saved ? JSON.parse(saved) : [];
            
            // Filter by current client if one is selected
            const filteredHistory = state.currentClient 
                ? history.filter(record => record.clientId === state.currentClient.id)
                : history;
                
            if (filteredHistory.length === 0) {
                showNotification('Немає збережених порад для цього клієнта', 'info');
                return;
            }
            
            const modal = document.createElement('div');
            modal.className = 'advice-modal';
            modal.innerHTML = `
                <div class="advice-content" style="max-width: 800px;">
                    <div class="advice-header">
                        <h3><i class="fas fa-history"></i> Історія порад${state.currentClient ? ` для ${state.currentClient.company}` : ''}</h3>
                        <button class="btn-icon close-history">
                            <i class="fas fa-times"></i>
                        </button>
                    </div>
                    <div class="advice-body" style="max-height: 500px; overflow-y: auto;">
                        ${filteredHistory.map(record => `
                            <div class="advice-history-item" style="margin-bottom: 20px; padding: 15px; border: 1px solid rgba(168, 85, 247, 0.2); border-radius: 8px;">
                                <div style="display: flex; justify-content: space-between; align-items: center; margin-bottom: 10px;">
                                    <span style="font-size: 0.9em; color: rgba(255, 255, 255, 0.7);">${record.created}</span>
                                    <button class="btn-icon copy-history-advice" data-advice='${JSON.stringify(record.advice)}' title="Копіювати">
                                        <i class="fas fa-copy"></i>
                                    </button>
                                </div>
                                <div class="advice-content-preview">
                                    ${typeof record.advice === 'string' 
                                        ? `<div class="advice-text">${escapeHtml(record.advice)}</div>` 
                                        : formatAdviceContent(record.advice)
                                    }
                                </div>
                                ${record.fragments && record.fragments.length > 0 ? `
                                    <div style="margin-top: 10px; font-size: 0.85em; color: rgba(255, 255, 255, 0.6);">
                                        Базувалося на ${record.fragments.length} обраних фрагментах
                                    </div>
                                ` : ''}
                            </div>
                        `).join('')}
                    </div>
                    <div class="advice-actions">
                        <button class="btn-secondary close-history-btn">Закрити</button>
                        <button class="btn-ghost clear-history-btn">
                            <i class="fas fa-trash"></i> Очистити історію
                        </button>
                    </div>
                </div>
            `;
            
            document.body.appendChild(modal);
            
            // Event listeners
            modal.querySelector('.close-history').addEventListener('click', () => modal.remove());
            modal.querySelector('.close-history-btn').addEventListener('click', () => modal.remove());
            modal.querySelector('.clear-history-btn').addEventListener('click', () => {
                if (confirm('Ви впевнені, що хочете видалити всю історію порад?')) {
                    localStorage.removeItem(historyKey);
                    modal.remove();
                    showNotification('Історію порад очищено', 'success');
                }
            });
            
            // Copy buttons
            modal.querySelectorAll('.copy-history-advice').forEach(btn => {
                btn.addEventListener('click', (e) => {
                    const advice = e.target.closest('.copy-history-advice').getAttribute('data-advice');
                    copyAdviceToClipboard(advice);
                });
            });
            
            modal.addEventListener('click', (e) => {
                if (e.target === modal) modal.remove();
            });
            
        } catch (error) {
            console.error('Failed to show advice history:', error);
            showNotification('Помилка завантаження історії порад', 'error');
        }
    }

    function formatAdviceContent(advice) {
        if (!advice || typeof advice !== 'object') return '';
        
        let content = '';
        if (advice.recommended_replies && advice.recommended_replies.length > 0) {
            content += `
                <div class="advice-section">
                    <h5><i class="fas fa-comments"></i> Рекомендовані відповіді:</h5>
                    <ul class="advice-list">
                        ${advice.recommended_replies.map(reply => `<li>${escapeHtml(reply)}</li>`).join('')}
                    </ul>
                </div>
            `;
        }
        
        if (advice.strategies && advice.strategies.length > 0) {
            content += `
                <div class="advice-section">
                    <h5><i class="fas fa-chess"></i> Стратегії:</h5>
                    <ul class="advice-list">
                        ${advice.strategies.map(strategy => `<li>${escapeHtml(strategy)}</li>`).join('')}
                    </ul>
                </div>
            `;
        }
        
        if (advice.warnings && advice.warnings.length > 0) {
            content += `
                <div class="advice-section">
                    <h5><i class="fas fa-exclamation-triangle"></i> Попередження:</h5>
                    <ul class="advice-list">
                        ${advice.warnings.map(warning => `<li>${escapeHtml(warning)}</li>`).join('')}
                    </ul>
                </div>
            `;
        }
        
        return content || '<div class="advice-text">Немає структурованих порад</div>';
    }

    function copyAdviceToClipboard(advice) {
        navigator.clipboard.writeText(advice).then(() => {
            showNotification('Поради скопійовано в буфер обміну', 'success');
        }).catch(() => {
            showNotification('Не вдалося скопіювати', 'error');
        });
    }
    
    function showAnalysisHistory() {
        try {
            // Get all clients for the client switcher
            const clients = state.clients || [];
            const currentClient = state.currentClient;
            
            const modal = document.createElement('div');
            modal.className = 'modal-overlay';
            modal.innerHTML = `
                <div class="modal-content analysis-history-modal" style="max-width: 900px;">
                    <div class="modal-header">
                        <h3><i class="fas fa-history"></i> Історія аналізів</h3>
                        <button class="close-modal" title="Закрити">
                            <i class="fas fa-times"></i>
                        </button>
                    </div>
                    <div class="modal-body">
                        <div class="client-switcher" style="margin-bottom: 20px;">
                            <label for="client-select">Клієнт:</label>
                            <select id="client-select" class="form-control">
                                ${clients.map(client => `
                                    <option value="${client.id}" ${currentClient && client.id === currentClient.id ? 'selected' : ''}>
                                        ${client.company} ${client.negotiator ? `(${client.negotiator})` : ''}
                                    </option>
                                `).join('')}
                            </select>
                        </div>
                        <div class="analysis-history-content" id="modal-analysis-history">
                            <div class="loading-state">
                                <i class="fas fa-spinner fa-spin"></i>
                                Завантаження історії аналізів...
                            </div>
                        </div>
                    </div>
                    <div class="modal-footer">
                        <button class="btn-secondary close-modal">
                            <i class="fas fa-times"></i> Закрити
                        </button>
                        <button class="btn-ghost clear-analysis-history-btn">
                            <i class="fas fa-trash"></i> Очистити історію
                        </button>
                    </div>
                </div>
            `;
            
            document.body.appendChild(modal);
            
            // Event handlers
            const clientSelect = modal.querySelector('#client-select');
            const historyContent = modal.querySelector('#modal-analysis-history');
            
            // Close modal handlers
            modal.addEventListener('click', (e) => {
                if (e.target.matches('.close-modal') || e.target === modal) {
                    modal.remove();
                }
            });
            
            // Clear history handler
            modal.querySelector('.clear-analysis-history-btn').addEventListener('click', async () => {
                const selectedClientId = clientSelect.value;
                if (confirm('Ви впевнені, що хочете видалити всю історію аналізів для обраного клієнта?')) {
                    try {
                        const response = await fetch(`/api/clients/${selectedClientId}/analyses`, {
                            method: 'DELETE'
                        });
                        
                        if (response.ok) {
                            showNotification('Історію аналізів очищено', 'success');
                            loadAnalysisHistoryForModal(selectedClientId, historyContent);
                            // Refresh sidebar history if same client
                            if (state.currentClient && state.currentClient.id == selectedClientId) {
                                loadAnalysisHistory(selectedClientId);
                            }
                        } else {
                            showNotification('Помилка очищення історії', 'error');
                        }
                    } catch (error) {
                        console.error('Clear analysis history error:', error);
                        showNotification('Помилка очищення історії', 'error');
                    }
                }
            });
            
            // Client switcher handler
            clientSelect.addEventListener('change', () => {
                const selectedClientId = clientSelect.value;
                loadAnalysisHistoryForModal(selectedClientId, historyContent);
            });
            
            // Load initial analysis history
            if (currentClient) {
                loadAnalysisHistoryForModal(currentClient.id, historyContent);
            } else if (clients.length > 0) {
                loadAnalysisHistoryForModal(clients[0].id, historyContent);
            }
            
        } catch (error) {
            console.error('Analysis history modal error:', error);
            showNotification('Помилка відображення історії аналізів', 'error');
        }
    }
    
    async function loadAnalysisHistoryForModal(clientId, containerElement) {
        try {
            containerElement.innerHTML = `
                <div class="loading-state">
                    <i class="fas fa-spinner fa-spin"></i>
                    Завантаження історії аналізів...
                </div>
            `;
            
            const response = await fetch(`/api/clients/${clientId}`);
            const data = await response.json();
            
            if (data.success && data.analyses && data.analyses.length > 0) {
                const analyses = data.analyses;
                containerElement.innerHTML = `
                    <div class="analysis-history-list">
                        ${analyses.map((analysis, index) => {
                            const highlights = analysis.highlights_json ? JSON.parse(analysis.highlights_json) : [];
                            const issues = highlights.filter(h => h.category).length;
                            const date = new Date(analysis.created_at);
                            const formattedDate = date.toLocaleDateString('uk-UA', {
                                year: 'numeric',
                                month: 'short',
                                day: 'numeric',
                                hour: '2-digit',
                                minute: '2-digit'
                            });
                            
                            return `
                                <div class="analysis-history-item ${index === 0 ? 'latest' : ''}" 
                                     onclick="window.loadAnalysis(${analysis.id})" 
                                     style="cursor: pointer; padding: 15px; border: 1px solid rgba(168, 85, 247, 0.2); border-radius: 8px; margin-bottom: 10px;">
                                    <div class="analysis-header" style="display: flex; justify-content: space-between; align-items: center; margin-bottom: 10px;">
                                        <div class="analysis-date">
                                            ${index === 0 ? '<i class="fas fa-star" title="Останній"></i> ' : ''}
                                            ${formattedDate}
                                        </div>
                                        <div class="analysis-stats">
                                            <span class="issues-count">${issues} проблем</span>
                                        </div>
                                    </div>
                                    <div class="analysis-preview" style="color: rgba(255, 255, 255, 0.8); font-size: 0.9em;">
                                        ${analysis.title || 'Аналіз переговорів'}
                                    </div>
                                </div>
                            `;
                        }).join('')}
                    </div>
                `;
            } else {
                containerElement.innerHTML = `
                    <div class="empty-state" style="text-align: center; padding: 40px;">
                        <i class="fas fa-chart-line" style="font-size: 3rem; color: rgba(255, 255, 255, 0.3); margin-bottom: 20px;"></i>
                        <p>Історія аналізів для цього клієнта порожня</p>
                    </div>
                `;
            }
            
        } catch (error) {
            console.error('Load analysis history modal error:', error);
            containerElement.innerHTML = `
                <div class="error-state" style="text-align: center; padding: 40px;">
                    <i class="fas fa-exclamation-triangle" style="font-size: 3rem; color: #ef4444; margin-bottom: 20px;"></i>
                    <p>Помилка завантаження історії аналізів</p>
                </div>
            `;
        }
    }

    function exportSelectedFragments() {
        if (state.selectedFragments.length === 0) {
            showNotification('Немає фрагментів для експорту', 'warning');
            return;
        }

        const exportData = {
            client: state.currentClient,
            fragments: state.selectedFragments,
            analysis_date: new Date().toISOString(),
            export_date: new Date().toISOString()
        };

        const dataStr = JSON.stringify(exportData, null, 2);
        const dataUri = 'data:application/json;charset=utf-8,'+ encodeURIComponent(dataStr);
        
        const exportFileDefaultName = `teampulse_analysis_${state.currentClient?.company || 'client'}_${new Date().toISOString().split('T')[0]}.json`;
        
        const linkElement = document.createElement('a');
        linkElement.setAttribute('href', dataUri);
        linkElement.setAttribute('download', exportFileDefaultName);
        linkElement.click();
        
        showNotification('Дані експортовано успішно! 📁', 'success');
    }

    function clearWorkspace() {
        if (state.selectedFragments.length === 0) return;

        if (confirm('Очистити робочу область? Всі обрані фрагменти будуть видалені.')) {
            state.selectedFragments = [];
            updateWorkspaceFragments();
            updateWorkspaceActions();
            showNotification('Робочу область очищено', 'info');
        }
    }

    // ===== Product Switcher =====
    function toggleProductDropdown(e) {
        e.stopPropagation();
        const isOpen = elements.productDropdown.style.display === 'block';
        
        if (isOpen) {
            closeProductDropdown();
        } else {
            openProductDropdown();
        }
    }
    
    function openProductDropdown() {
        elements.productDropdown.style.display = 'block';
        elements.productDropdownBtn.classList.add('active');
    }
    
    function closeProductDropdown() {
        elements.productDropdown.style.display = 'none';
        elements.productDropdownBtn.classList.remove('active');
    }

    // Make functions globally accessible
    window.addToWorkspace = addToWorkspace;
    window.removeFromWorkspace = removeFromWorkspace;
    window.copyAdviceToClipboard = copyAdviceToClipboard;

    // ===== Event Handlers =====
    function bindEvents() {
        console.log('🔧 Binding all event handlers...');
        
        // Remove any existing listeners first to prevent duplicates
        const elementsToRebind = [
            'sidebarRightToggle', 'workspaceToggle', 'productDropdownBtn', 
            'newClientBtn', 'welcomeNewClient', 'saveClientBtn', 'cancelClientBtn',
            'startAnalysisBtn', 'newAnalysisBtn', 'analysisHistoryBtn',
            'textMethod', 'fileMethod', 'negotiationText', 'clearTextBtn', 'pasteBtn',
            'listView', 'textView', 'filterView', 'getAdviceBtn', 'exportSelectedBtn', 'clearWorkspaceBtn'
        ];
        
        elementsToRebind.forEach(elementKey => {
            const element = elements[elementKey];
            if (element && element.hasAttribute && element.hasAttribute('data-listener-bound')) {
                element.removeAttribute('data-listener-bound');
                // Clone element to remove all listeners
                const newElement = element.cloneNode(true);
                element.parentNode.replaceChild(newElement, element);
                elements[elementKey] = newElement;
            }
        });

        // Sidebar toggles
        if (elements.sidebarRightToggle && !elements.sidebarRightToggle.hasAttribute('data-listener-bound')) {
            elements.sidebarRightToggle.addEventListener('click', () => toggleSidebar('right'));
            elements.sidebarRightToggle.setAttribute('data-listener-bound', 'true');
        }
        
        if (elements.workspaceToggle && !elements.workspaceToggle.hasAttribute('data-listener-bound')) {
            elements.workspaceToggle.addEventListener('click', () => toggleSidebar('right'));
            elements.workspaceToggle.setAttribute('data-listener-bound', 'true');
        }
        
        // Product switcher
        if (elements.productDropdownBtn && !elements.productDropdownBtn.hasAttribute('data-listener-bound')) {
            elements.productDropdownBtn.addEventListener('click', toggleProductDropdown);
            elements.productDropdownBtn.setAttribute('data-listener-bound', 'true');
        }
        
        // Client search
        if (elements.clientSearch && !elements.clientSearch.hasAttribute('data-listener-bound')) {
            elements.clientSearch.addEventListener('input', debounce(renderClientsList, 300));
            elements.clientSearch.setAttribute('data-listener-bound', 'true');
        }

        // Client management buttons with proper cleanup
        console.log('🔧 Setting up client management event listeners...');
        
        const newClientBtn = document.getElementById('new-client-btn');
        if (newClientBtn && !newClientBtn.hasAttribute('data-listener-bound')) {
            console.log('✅ newClientBtn found, adding listener');
            newClientBtn.addEventListener('click', (e) => {
                e.preventDefault();
                e.stopPropagation();
                console.log('🎯 New client button clicked');
                showClientForm();
            });
            newClientBtn.setAttribute('data-listener-bound', 'true');
            elements.newClientBtn = newClientBtn;
        }
        
        const welcomeNewClient = document.getElementById('welcome-new-client');
        if (welcomeNewClient && !welcomeNewClient.hasAttribute('data-listener-bound')) {
            console.log('✅ welcomeNewClient found, adding listener');
            welcomeNewClient.addEventListener('click', (e) => {
                e.preventDefault();
                e.stopPropagation();
                console.log('🎯 Welcome new client button clicked');
                showClientForm();
            });
            welcomeNewClient.setAttribute('data-listener-bound', 'true');
            elements.welcomeNewClient = welcomeNewClient;
        }
        
        const saveClientBtn = document.getElementById('save-client-btn');
        if (saveClientBtn && !saveClientBtn.hasAttribute('data-listener-bound')) {
            console.log('✅ saveClientBtn found, adding listener');
            saveClientBtn.addEventListener('click', (e) => {
                e.preventDefault();
                e.stopPropagation();
                console.log('🎯 Save client button clicked');
                saveClient();
            });
            saveClientBtn.setAttribute('data-listener-bound', 'true');
            elements.saveClientBtn = saveClientBtn;
        }
        
        const cancelClientBtn = document.getElementById('cancel-client-btn');
        if (cancelClientBtn && !cancelClientBtn.hasAttribute('data-listener-bound')) {
            console.log('✅ cancelClientBtn found, adding listener');
            cancelClientBtn.addEventListener('click', (e) => {
                e.preventDefault();
                e.stopPropagation();
                console.log('🎯 Cancel client button clicked');
                showSection('welcome-screen');
            });
            cancelClientBtn.setAttribute('data-listener-bound', 'true');
            elements.cancelClientBtn = cancelClientBtn;
        }

        // Navigation actions - with proper binding check
        const helpToggle = document.getElementById('help-toggle');
        if (helpToggle && !helpToggle.hasAttribute('data-listener-bound')) {
            helpToggle.addEventListener('click', showOnboarding);
            helpToggle.setAttribute('data-listener-bound', 'true');
        }
        
        const logoutBtn = document.getElementById('logout-btn');
        if (logoutBtn && !logoutBtn.hasAttribute('data-listener-bound')) {
            logoutBtn.addEventListener('click', () => {
                if (confirm('Ви впевнені, що хочете вийти із системи?')) {
                    console.log('🔐 Logout button clicked, calling logout function');
                    if (window.logout) {
                        window.logout();
                    } else {
                        console.error('🔐 logout function not available, falling back to manual logout');
                        localStorage.clear();
                        sessionStorage.clear();
                        document.cookie = 'auth=; expires=Thu, 01 Jan 1970 00:00:00 UTC; path=/;';
                        window.location.href = '/login.html';
                    }
                }
            });
            logoutBtn.setAttribute('data-listener-bound', 'true');
        }

        // Onboarding managed by OnboardingManager class
        const welcomeHelp = document.getElementById('welcome-help');
        if (welcomeHelp && !welcomeHelp.hasAttribute('data-listener-bound')) {
            welcomeHelp.addEventListener('click', showOnboarding);
            welcomeHelp.setAttribute('data-listener-bound', 'true');
        }

        // Input methods
        const textMethod = document.getElementById('text-method');
        if (textMethod && !textMethod.hasAttribute('data-listener-bound')) {
            textMethod.addEventListener('click', () => updateInputMethod('text'));
            textMethod.setAttribute('data-listener-bound', 'true');
        }
        
        const fileMethod = document.getElementById('file-method');
        if (fileMethod && !fileMethod.hasAttribute('data-listener-bound')) {
            fileMethod.addEventListener('click', () => updateInputMethod('file'));
            fileMethod.setAttribute('data-listener-bound', 'true');
        }

        // Text analysis
        const negotiationText = document.getElementById('negotiation-text');
        if (negotiationText && !negotiationText.hasAttribute('data-listener-bound')) {
            negotiationText.addEventListener('input', debounce(updateTextStats, 300));
            negotiationText.setAttribute('data-listener-bound', 'true');
            elements.negotiationText = negotiationText;
        }
        
        const startAnalysisBtn = document.getElementById('start-analysis-btn');
        if (startAnalysisBtn && !startAnalysisBtn.hasAttribute('data-listener-bound')) {
            startAnalysisBtn.addEventListener('click', startAnalysis);
            startAnalysisBtn.setAttribute('data-listener-bound', 'true');
            elements.startAnalysisBtn = startAnalysisBtn;
        }
        
        const newAnalysisBtn = document.getElementById('new-analysis-btn');
        if (newAnalysisBtn && !newAnalysisBtn.hasAttribute('data-listener-bound')) {
            newAnalysisBtn.addEventListener('click', createNewAnalysis);
            newAnalysisBtn.setAttribute('data-listener-bound', 'true');
            elements.newAnalysisBtn = newAnalysisBtn;
        }
        
        const analysisHistoryBtn = document.getElementById('analysis-history-btn');
        if (analysisHistoryBtn && !analysisHistoryBtn.hasAttribute('data-listener-bound')) {
            analysisHistoryBtn.addEventListener('click', showAnalysisHistory);
            analysisHistoryBtn.setAttribute('data-listener-bound', 'true');
            elements.analysisHistoryBtn = analysisHistoryBtn;
        }
        
        const clearTextBtn = document.getElementById('clear-text-btn');
        if (clearTextBtn && !clearTextBtn.hasAttribute('data-listener-bound')) {
            clearTextBtn.addEventListener('click', () => {
                const textArea = document.getElementById('negotiation-text');
                if (textArea) {
                    textArea.value = '';
                    updateTextStats();
                }
            });
            clearTextBtn.setAttribute('data-listener-bound', 'true');
        }
        
        const pasteBtn = document.getElementById('paste-btn');
        if (pasteBtn && !pasteBtn.hasAttribute('data-listener-bound')) {
            pasteBtn.addEventListener('click', async () => {
                try {
                    const text = await navigator.clipboard.readText();
                    const textArea = document.getElementById('negotiation-text');
                    if (textArea) {
                        textArea.value = text;
                        updateTextStats();
                        showNotification('Текст вставлено з буферу обміну', 'success');
                    }
                } catch (err) {
                    showNotification('Не вдалося вставити з буферу обміну', 'error');
                }
            });
            pasteBtn.setAttribute('data-listener-bound', 'true');
        }

        // View controls
        const listView = document.getElementById('list-view');
        if (listView && !listView.hasAttribute('data-listener-bound')) {
            listView.addEventListener('click', () => {
                console.log('🔍 List view button clicked');
                switchHighlightsView('list');
            });
            listView.setAttribute('data-listener-bound', 'true');
        }
        
        const textView = document.getElementById('text-view');
        if (textView && !textView.hasAttribute('data-listener-bound')) {
            textView.addEventListener('click', () => {
                console.log('🔍 Text view button clicked');
                switchHighlightsView('text');
            });
            textView.setAttribute('data-listener-bound', 'true');
        }
        
        const filterView = document.getElementById('filter-view');
        if (filterView && !filterView.hasAttribute('data-listener-bound')) {
            filterView.addEventListener('click', () => {
                console.log('🔍 Filter view button clicked');
                toggleFilters();
            });
            filterView.setAttribute('data-listener-bound', 'true');
        }

        // Filter controls
        const clearFiltersBtn = document.getElementById('clear-filters');
        if (clearFiltersBtn && !clearFiltersBtn.hasAttribute('data-listener-bound')) {
            clearFiltersBtn.addEventListener('click', clearFilters);
            clearFiltersBtn.setAttribute('data-listener-bound', 'true');
        }
        
        const applyFiltersBtn = document.getElementById('apply-filters');
        if (applyFiltersBtn && !applyFiltersBtn.hasAttribute('data-listener-bound')) {
            applyFiltersBtn.addEventListener('click', applyFilters);
            applyFiltersBtn.setAttribute('data-listener-bound', 'true');
        }

        // Workspace actions
        const getAdviceBtn = document.getElementById('get-advice-btn');
        if (getAdviceBtn && !getAdviceBtn.hasAttribute('data-listener-bound')) {
            getAdviceBtn.addEventListener('click', getPersonalizedAdvice);
            getAdviceBtn.setAttribute('data-listener-bound', 'true');
            elements.getAdviceBtn = getAdviceBtn;
        }
        
        const exportSelectedBtn = document.getElementById('export-selected-btn');
        if (exportSelectedBtn && !exportSelectedBtn.hasAttribute('data-listener-bound')) {
            exportSelectedBtn.addEventListener('click', exportSelectedFragments);
            exportSelectedBtn.setAttribute('data-listener-bound', 'true');
            elements.exportSelectedBtn = exportSelectedBtn;
        }
        
        const clearWorkspaceBtn = document.getElementById('clear-workspace-btn');
        if (clearWorkspaceBtn && !clearWorkspaceBtn.hasAttribute('data-listener-bound')) {
            clearWorkspaceBtn.addEventListener('click', clearWorkspace);
            clearWorkspaceBtn.setAttribute('data-listener-bound', 'true');
            elements.clearWorkspaceBtn = clearWorkspaceBtn;
        }

        // Global event listeners (only bind once)
        if (!document.hasAttribute('data-global-listeners-bound')) {
            // Close product dropdown when clicking outside
            document.addEventListener('click', (e) => {
                if (!e.target.closest('.product-switcher')) {
                    closeProductDropdown();
                }
            });
            
            // Keyboard shortcuts
            document.addEventListener('keydown', handleKeyboardShortcuts);
            
            // Window resize
            window.addEventListener('resize', debounce(handleResize, 100));
            
            document.setAttribute('data-global-listeners-bound', 'true');
        }
        
        console.log('✅ All event handlers bound successfully');
    }

    function handleKeyboardShortcuts(e) {
        // Ctrl/Cmd + Enter to start analysis
        if ((e.ctrlKey || e.metaKey) && e.key === 'Enter') {
            if (state.ui.currentView === 'analysis-dashboard' && !elements.startAnalysisBtn?.disabled) {
                startAnalysis();
            }
        }
        
        // Escape to close modals
        if (e.key === 'Escape') {
            if (elements.onboardingModal?.style.display === 'flex') {
                completeOnboarding();
            }
        }
    }

    function handleResize() {
        // Update sidebar states based on screen size
        if (window.innerWidth <= 1024) {
            // Mobile layout
            elements.sidebarLeft?.classList.remove('collapsed');
            elements.sidebarRight?.classList.remove('collapsed');
            if (elements.mainContent) {
                elements.mainContent.style.marginLeft = '';
                elements.mainContent.style.marginRight = '';
            }
        } else {
            // Desktop layout
            if (state.ui.leftSidebarCollapsed) {
                elements.sidebarLeft?.classList.add('collapsed');
            }
            if (state.ui.rightSidebarCollapsed) {
                elements.sidebarRight?.classList.add('collapsed');
            }
        }
    }

    // ===== Analysis History =====
    async function loadAnalysisHistory(clientId) {
        try {
            console.log('🔄 Loading analysis history for client:', clientId);
            const response = await fetch(`/api/clients/${clientId}`);
            
            if (response.status === 404) {
                console.warn('⚠️ Client not found, clearing from state:', clientId);
                // Client doesn't exist anymore, clear from state
                state.currentClient = null;
                state.analyses = [];
                renderAnalysisHistory([]);
                switchView('welcome');
                return;
            }
            
            const data = await response.json();
            
            if (data.success && data.analyses) {
                console.log('📊 ✅ Received', data.analyses.length, 'analyses from server');
                state.analyses = data.analyses; // Store in state
                renderAnalysisHistory(data.analyses);
                
                // Auto-load latest analysis if available and no current analysis
                if (data.analyses.length > 0 && !state.currentAnalysis) {
                    const latestAnalysis = data.analyses[0];
                    console.log('📊 Auto-loading latest analysis:', latestAnalysis.id);
                    await loadAnalysis(latestAnalysis.id);
                }
            } else {
                console.log('📊 No analyses found for client');
                state.analyses = [];
                renderAnalysisHistory([]);
            }
        } catch (error) {
            console.error('Failed to load analysis history:', error);
            state.analyses = [];
            renderAnalysisHistory([]);
        }
    }

    async function loadAnalysisHistoryAndLatest(clientId) {
        try {
            const response = await fetch(`/api/clients/${clientId}`);
            
            if (response.status === 404) {
                console.warn('⚠️ Client not found, clearing from state:', clientId);
                state.currentClient = null;
                state.analyses = [];
                renderAnalysisHistory([]);
                switchView('welcome');
                return;
            }
            
            const data = await response.json();
            
            if (data.success && data.analyses) {
                console.log('📊 Loading history and latest - received', data.analyses.length, 'analyses');
                state.analyses = data.analyses; // Store in state
                renderAnalysisHistory(data.analyses);
                
                // If there are analyses, automatically load the latest one
                if (data.analyses.length > 0) {
                    const latestAnalysis = data.analyses[0]; // Analyses should be sorted by date descending
                    await loadAnalysis(latestAnalysis.id);
                } else {
                    // No analyses for this client - show clean dashboard state but preserve UI
                    console.log('🔍 No analyses found for current client - showing empty state');
                    state.currentAnalysis = null;
                    state.originalText = '';
                    state.selectedFragments = [];
                    
                    // Clear text input only
                    if (elements.negotiationText) {
                        elements.negotiationText.value = '';
                        updateTextStats();
                    }
                    
                    // Show empty highlights
                    if (elements.highlightsList) {
                        elements.highlightsList.innerHTML = `
                            <div class="empty-state">
                                <div class="empty-icon">
                                    <i class="fas fa-search"></i>
                                </div>
                                <p>Проблемні моменти з'являться тут після аналізу</p>
                            </div>
                        `;
                    }
                    
                    // Update workspace but DON'T reset counters and barometer
                    updateWorkspaceFragments();
                    updateWorkspaceActions();
                    updateAnalysisSteps('input');
                    
                    showNotification(`Клієнт ${state.currentClient.company} обраний. Додайте текст для аналізу.`, 'info');
                }
            }
        } catch (error) {
            console.error('Failed to load analysis history and latest:', error);
        }
    }

    function clearAnalysisDisplay() {
        // Clear current analysis state
        state.currentAnalysis = null;
        state.originalText = '';
        state.selectedFragments = [];
        
        // Clear text input
        if (elements.negotiationText) {
            elements.negotiationText.value = '';
            updateTextStats();
        }
        
        // Hide results section
        if (elements.resultsSection) {
            elements.resultsSection.style.display = 'none';
        }
        
        // Clear highlights
        if (elements.highlightsList) {
            elements.highlightsList.innerHTML = `
                <div class="empty-state">
                    <div class="empty-icon">
                        <i class="fas fa-search"></i>
                    </div>
                    <p>Проблемні моменти з'являться тут після аналізу</p>
                </div>
            `;
        }
        
        // Reset counters
        const counters = ['manipulations-count', 'biases-count', 'fallacies-count', 'recommendations-count'];
        counters.forEach(counterId => {
            const element = $(`#${counterId}`);
            if (element) element.textContent = '0';
        });
        
        // Reset barometer
        if (elements.barometerScore) elements.barometerScore.textContent = '—';
        if (elements.barometerLabel) elements.barometerLabel.textContent = 'Очікування аналізу...';
        if (elements.barometerComment) elements.barometerComment.textContent = '';
        
        // Update workspace
        updateWorkspaceFragments();
        updateWorkspaceActions();
        
        // Reset analysis steps
        updateAnalysisSteps('input');
    }

    function renderAnalysisHistory(analyses) {
        if (!elements.analysisHistory) return;

        const count = analyses ? analyses.length : 0;
        console.log('📊 Updating analysis count:', count);
        
        // Force find element every time to ensure it exists
        const analysisCountElement = document.getElementById('analysis-count');
        if (analysisCountElement) {
            analysisCountElement.textContent = count;
            console.log('📊 ✅ Analysis count updated to:', count);
            elements.analysisCount = analysisCountElement; // Cache it
        } else {
            console.error('📊 ❌ Analysis count element #analysis-count not found in DOM');
            // Try to find all fragment counters and update the second one
            const counters = document.querySelectorAll('.fragment-counter');
            if (counters.length > 1) {
                counters[1].textContent = count;
                console.log('📊 ✅ Updated via alternative selector (second counter)');
            }
        }

        if (analyses.length === 0) {
            elements.analysisHistory.innerHTML = `
                <div class="empty-state">
                    <div class="empty-icon">
                        <i class="fas fa-history"></i>
                    </div>
                    <p>Немає аналізів</p>
                </div>
            `;
            return;
        }

        elements.analysisHistory.innerHTML = analyses.map((analysis, index) => {
            const isLatest = index === 0;
            const date = new Date(analysis.created_at);
            const timeAgo = getTimeAgo(date);
            
            // Calculate issues count from highlights
            let issuesCount = 0;
            
            // First try to get from analysis.issues_count
            if (analysis.issues_count && analysis.issues_count > 0) {
                issuesCount = analysis.issues_count;
            } 
            // Then try to parse highlights array
            else if (analysis.highlights && Array.isArray(analysis.highlights)) {
                issuesCount = analysis.highlights.length;
            }
            // Finally try to parse highlights_json string
            else if (analysis.highlights_json) {
                try {
                    const highlights = JSON.parse(analysis.highlights_json);
                    if (Array.isArray(highlights)) {
                        issuesCount = highlights.length;
                    }
                } catch (e) {
                    console.warn('Failed to parse highlights_json:', e);
                }
            }
            
            console.log(`📊 Analysis ${analysis.id}: calculated ${issuesCount} issues from`, {
                issues_count: analysis.issues_count,
                highlights: analysis.highlights?.length,
                highlights_json: analysis.highlights_json ? 'present' : 'missing'
            });
            
            // Calculate complexity score from barometer if not provided
            let complexityScore = analysis.complexity_score || 0;
            if (complexityScore === 0 && analysis.barometer?.score) {
                complexityScore = analysis.barometer.score;
            }
            
            console.log(`📊 Rendering analysis ${analysis.id}: ${issuesCount} issues, ${complexityScore}/100 complexity`);
            
            return `
                <div class="analysis-history-item ${isLatest ? 'latest' : ''}" 
                     onclick="window.loadAnalysis(${analysis.id})"
                     title="Натисніть для перегляду аналізу">
                    <div class="analysis-header">
                        <div class="analysis-date">
                            ${isLatest ? '<i class="fas fa-star" title="Останній"></i> ' : ''}
                            ${timeAgo}
                        </div>
                        <div class="analysis-actions">
                            <button class="btn-micro" onclick="event.stopPropagation(); confirmDeleteAnalysis(${analysis.id})" title="Видалити аналіз">
                                <i class="fas fa-trash"></i>
                            </button>
                        </div>
                    </div>
                    <div class="analysis-preview">${escapeHtml(analysis.text_preview || 'Аналіз переговорів')}</div>
                    <div class="analysis-stats">
                        <span class="stat-item ${issuesCount > 0 ? 'has-issues' : ''}">
                            <i class="fas fa-exclamation-triangle"></i>
                            ${issuesCount} проблем
                        </span>
                        <span class="stat-item complexity-${getComplexityLevel(complexityScore)}">
                            <i class="fas fa-tachometer-alt"></i>
                            ${complexityScore}/100
                        </span>
                    </div>
                </div>
            `;
        }).join('');
    }

    function getTimeAgo(date) {
        const now = new Date();
        const diffInMilliseconds = now - date;
        const diffInMinutes = Math.floor(diffInMilliseconds / (1000 * 60));
        
        if (diffInMinutes < 1) return 'Щойно';
        if (diffInMinutes === 1) return '1 хв тому';
        if (diffInMinutes < 60) return `${diffInMinutes} хв тому`;
        
        const diffInHours = Math.floor(diffInMinutes / 60);
        if (diffInHours === 1) return '1 год тому';
        if (diffInHours < 24) return `${diffInHours} год тому`;
        
        const diffInDays = Math.floor(diffInHours / 24);
        if (diffInDays === 1) return 'Вчора';
        if (diffInDays < 7) return `${diffInDays} дн тому`;
        
        // For older dates, show formatted date with time
        const options = { 
            year: 'numeric', 
            month: 'short', 
            day: 'numeric',
            hour: '2-digit',
            minute: '2-digit'
        };
        return date.toLocaleDateString('uk-UA', options);
    }

    function getComplexityLevel(score) {
        if (score >= 80) return 'high';
        if (score >= 50) return 'medium';
        return 'low';
    }

    async function confirmDeleteAnalysis(analysisId) {
        try {
            if (!confirm('Видалити цей аналіз? Цю дію неможливо скасувати.')) {
                return;
            }

            const response = await fetch(`/api/analyses/${analysisId}`, {
                method: 'DELETE'
            });

            if (!response.ok) {
                const data = await response.json();
                throw new Error(data.error || 'Помилка видалення аналізу');
            }

            // If deleted analysis was current, clear it
            if (state.currentAnalysis?.id === analysisId) {
                clearAnalysisDisplay();
            }

            // Reload analysis history for current client
            if (state.currentClient) {
                await loadAnalysisHistoryAndLatest(state.currentClient.id);
            }

            showNotification('Аналіз видалено успішно', 'success');

        } catch (error) {
            console.error('Delete analysis error:', error);
            showNotification(error.message || 'Помилка при видаленні аналізу', 'error');
        }
    }

    function formatDate(dateStr) {
        const date = new Date(dateStr);
        return date.toLocaleDateString('uk-UA', {
            day: 'numeric',
            month: 'short',
            hour: '2-digit',
            minute: '2-digit'
        });
    }

    // ===== Analysis Loading =====
    async function loadAnalysis(analysisId) {
        try {
            // Валідація параметрів
            if (!analysisId || !state.currentClient?.id) {
                throw new Error('Відсутні необхідні параметри для завантаження аналізу');
            }
            
            const clientId = parseInt(state.currentClient.id);
            const analysisIdNum = parseInt(analysisId);
            
            if (isNaN(clientId) || isNaN(analysisIdNum)) {
                throw new Error('Некоректні ідентифікатори клієнта або аналізу');
            }
            
            console.log(`📡 Loading analysis ${analysisIdNum} for client ${clientId}`);
            
            const response = await fetch(`/api/clients/${clientId}/analyses/${analysisIdNum}`, {
                method: 'GET',
                headers: {
                    'Content-Type': 'application/json'
                }
            });
            
            if (!response.ok) {
                if (response.status === 404) {
                    throw new Error('Аналіз не знайдено');
                }
                throw new Error(`Помилка завантаження аналізу: ${response.status}`);
            }
            
            const contentType = response.headers.get('content-type');
            if (!contentType || !contentType.includes('application/json')) {
                throw new Error('Сервер повернув некоректний формат даних');
            }
            
            const data = await response.json();
            
            if (!response.ok) {
                throw new Error(data.error || 'Помилка завантаження аналізу');
            }
            
            // Set the loaded analysis as current
            state.currentAnalysis = data.analysis;
            state.originalText = data.analysis.original_text || '';
            
            // Clear current text and show the analysis text
            if (elements.negotiationText) {
                elements.negotiationText.value = state.originalText;
                updateTextStats();
            }
            
            // Show results section
            if (elements.resultsSection) {
                elements.resultsSection.style.display = 'block';
            }
            
            // Update displays with loaded analysis using displayAnalysisResults
            displayAnalysisResults(data.analysis);
            
            // Update full text view with highlighting
            if (data.analysis.highlighted_text) {
                console.log('🔍 Loading analysis with pre-generated highlighted text');
                updateFullTextView(data.analysis.highlighted_text);
            } else if (data.analysis.highlights && (state.originalText || data.analysis.original_text)) {
                console.log('🔍 Generating highlighted text from highlights and original text');
                const originalTextToUse = state.originalText || data.analysis.original_text;
                const highlightedText = generateHighlightedText(originalTextToUse, data.analysis.highlights);
                updateFullTextView(highlightedText);
                
                // Also store it in current analysis for future use
                state.currentAnalysis.highlighted_text = highlightedText;
                state.currentAnalysis.original_text = originalTextToUse;
            } else {
                console.log('🔍 No highlighting data available, showing plain text');
                updateFullTextView(escapeHtml(state.originalText || data.analysis.original_text || ''));
            }
            
            // Update analysis steps to show completed
            updateAnalysisSteps('completed');
            
            // Clear workspace if switching analyses
            state.selectedFragments = [];
            updateWorkspaceFragments();
            updateWorkspaceActions();
            
            showNotification(`Аналіз від ${formatDate(data.analysis.created_at)} завантажено`, 'success');
            
        } catch (error) {
            console.error('Load analysis error:', error);
            showNotification(error.message || 'Помилка завантаження аналізу', 'error');
        }
    }

    async function createNewAnalysis() {
        if (!state.currentClient) {
            showNotification('Спочатку оберіть клієнта', 'warning');
            return;
        }
        
        // Clear current analysis state
        state.currentAnalysis = null;
        state.originalText = null;
        state.selectedFragments = [];
        
        // Clear UI
        if (elements.negotiationText) {
            elements.negotiationText.value = '';
            updateTextStats();
        }
        if (elements.resultsSection) {
            elements.resultsSection.style.display = 'none';
        }
        if (elements.highlightsList) {
            elements.highlightsList.innerHTML = `
                <div class="empty-state">
                    <div class="empty-icon"><i class="fas fa-search"></i></div>
                    <p>Проблемні моменти з'являться тут після аналізу</p>
                </div>
            `;
        }
        if (elements.fulltextContent) {
            elements.fulltextContent.innerHTML = `
                <div class="empty-state">
                    <div class="empty-icon"><i class="fas fa-file-text"></i></div>
                    <p>Повний текст з підсвічуванням з'явиться тут після аналізу</p>
                </div>
            `;
        }
        
        updateWorkspaceFragments();
        updateWorkspaceActions();
        
        showNotification('Новий аналіз створено. Введіть текст для початку.', 'info');
    }

    async function editClient(clientId, event) {
        console.log('✏️ editClient called with ID:', clientId);
        console.log('✏️ Event object:', event);
        
        // Stop event propagation to prevent client selection
        if (event) {
            event.stopPropagation();
        }
        
        try {
            const client = state.clients.find(c => c.id === parseInt(clientId));
            console.log('✏️ Found client for editing:', client ? client.company : 'NOT FOUND');
            
            if (!client) {
                console.error('❌ Client not found for editing with ID:', clientId);
                showNotification('Клієнт не знайдений', 'error');
                return;
            }
            
            console.log('✏️ Opening client form for editing...');
            showClientForm(clientId);
        } catch (error) {
            console.error('❌ Edit client error:', error);
            showNotification('Помилка при редагуванні клієнта', 'error');
        }
    }

    function showHighlightDetails(highlightId, tooltip, event) {
        console.log('💬 Showing highlight details for:', highlightId);
        
        // Знайти повну інформацію про хайлайт
        let highlight = null;
        if (state.currentAnalysis && state.currentAnalysis.highlights) {
            highlight = state.currentAnalysis.highlights.find(h => h.id === highlightId);
        }
        
        const modal = document.createElement('div');
        modal.className = 'advice-modal highlight-detail-modal';
        modal.innerHTML = `
            <div class="advice-content" style="max-width: 600px;">
                <div class="advice-header">
                    <h3><i class="fas fa-exclamation-triangle" style="color: var(--neon-pink);"></i> Деталі проблемного фрагменту</h3>
                    <button class="close-advice" aria-label="Закрити">
                        <i class="fas fa-times"></i>
                    </button>
                </div>
                <div class="advice-body">
                    ${highlight ? `
                        <div class="highlight-detail">
                            <div class="highlight-category">
                                <span class="category-badge ${getCategoryClass(highlight.category)}">${highlight.label || highlight.category}</span>
                                <span class="severity-badge severity-${highlight.severity || 1}">Рівень ${highlight.severity || 1}</span>
                            </div>
                            <div class="highlight-text-preview">
                                <strong>Фрагмент:</strong><br>
                                <em>"${escapeHtml(highlight.text)}"</em>
                            </div>
                            <div class="highlight-explanation">
                                <strong>Пояснення:</strong><br>
                                ${escapeHtml(highlight.explanation || tooltip)}
                            </div>
                            ${highlight.suggestion ? `
                                <div class="highlight-suggestion">
                                    <strong>Рекомендація:</strong><br>
                                    ${escapeHtml(highlight.suggestion)}
                                </div>
                            ` : ''}
                        </div>
                    ` : `
                        <div class="highlight-basic">
                            <p><strong>Опис:</strong><br>${escapeHtml(tooltip)}</p>
                        </div>
                    `}
                    <div class="highlight-actions" style="margin-top: 1rem; display: flex; gap: 0.5rem;">
                        <button class="btn-secondary add-to-workspace-detail-btn" data-highlight='${JSON.stringify(highlight || {text: "Невідомий фрагмент", explanation: tooltip}).replace(/'/g, "&#39;")}'>
                            <i class="fas fa-plus"></i> Додати до робочої області
                        </button>
                        <button class="btn-secondary copy-text-btn" data-text="${escapeHtml((highlight && highlight.text) || '')}">
                            <i class="fas fa-copy"></i> Скопіювати текст
                        </button>
                    </div>
                </div>
            </div>
        `;
        
        document.body.appendChild(modal);
        modal.style.display = 'flex';
        
        // Event listeners
        modal.querySelector('.close-advice').addEventListener('click', () => modal.remove());
        modal.addEventListener('click', (e) => {
            if (e.target === modal) modal.remove();
        });
        
        // Add to workspace button
        modal.querySelector('.add-to-workspace-detail-btn')?.addEventListener('click', (e) => {
            const highlightData = JSON.parse(e.target.dataset.highlight);
            addToSelectedFragments(highlightData);
            modal.remove();
            showNotification('Фрагмент додано до робочої області', 'success');
        });
        
        // Copy text button
        modal.querySelector('.copy-text-btn')?.addEventListener('click', (e) => {
            const text = e.target.dataset.text;
            navigator.clipboard.writeText(text).then(() => {
                showNotification('Текст скопійовано', 'success');
            });
        });
    }

    function showDeleteClientModal(clientId) {
        console.log('🗑️ showDeleteClientModal called with ID:', clientId);
        
        const client = state.clients.find(c => c.id === parseInt(clientId));
        if (!client) {
            console.error('❌ Client not found for deletion with ID:', clientId);
            showNotification('Клієнт не знайдений', 'error');
            return;
        }

        // Create delete confirmation modal
        const modal = document.createElement('div');
        modal.className = 'advice-modal'; // Reuse existing modal styles
        modal.innerHTML = `
            <div class="advice-content" style="max-width: 500px;">
                <div class="advice-header">
                    <h3><i class="fas fa-exclamation-triangle" style="color: var(--neon-pink);"></i> Підтвердження видалення</h3>
                    <button class="close-advice" aria-label="Закрити">
                        <i class="fas fa-times"></i>
                    </button>
                </div>
                <div class="advice-body">
                    <p><strong>Ви дійсно хочете видалити клієнта?</strong></p>
                    <div class="client-info-preview">
                        <div class="client-avatar">${(client.company || 'C')[0].toUpperCase()}</div>
                        <div>
                            <div class="client-name"><strong>${client.company || 'Без назви'}</strong></div>
                            <div class="client-meta">${client.sector || 'Без сектору'}</div>
                        </div>
                    </div>
                    <p style="color: var(--neon-pink); margin-top: 1rem;">
                        <i class="fas fa-warning"></i> 
                        <strong>Увага:</strong> Всі аналізи цього клієнта також будуть видалені. Цю дію неможливо скасувати.
                    </p>
                </div>
                <div class="advice-actions">
                    <button class="btn-secondary cancel-delete-btn">
                        <i class="fas fa-times"></i> Скасувати
                    </button>
                    <button class="btn-danger confirm-delete-btn" data-client-id="${clientId}">
                        <i class="fas fa-trash"></i> Видалити клієнта
                    </button>
                </div>
            </div>
        `;

        document.body.appendChild(modal);

        // Add event listeners
        modal.querySelector('.close-advice').addEventListener('click', () => modal.remove());
        modal.querySelector('.cancel-delete-btn').addEventListener('click', () => modal.remove());
        modal.querySelector('.confirm-delete-btn').addEventListener('click', () => {
            modal.remove();
            performDeleteClient(clientId);
        });

        // Close when clicking outside
        modal.addEventListener('click', (e) => {
            if (e.target === modal) modal.remove();
        });
    }

    async function deleteClient(clientId, event) {
        console.log('🗑️ deleteClient called with ID:', clientId);
        
        // Stop event propagation to prevent client selection
        if (event) {
            event.stopPropagation();
        }
        
        // Show confirmation modal instead of browser confirm
        showDeleteClientModal(clientId);
    }

    async function performDeleteClient(clientId) {
        console.log('🗑️ performDeleteClient called with ID:', clientId);
        try {
            const client = state.clients.find(c => c.id === parseInt(clientId));
            console.log('🗑️ Found client for deletion:', client ? client.company : 'NOT FOUND');

            console.log('🗑️ Sending delete request...');
            const response = await fetch(`/api/clients/${clientId}`, {
                method: 'DELETE'
            });

            const data = await response.json();
            console.log('🗑️ Delete response:', data);

            if (!response.ok) {
                throw new Error(data.error || 'Помилка видалення клієнта');
            }

            // Update state
            state.clients = state.clients.filter(c => c.id !== parseInt(clientId));
            
            // If deleted client was current, clear selection
            if (state.currentClient?.id === parseInt(clientId)) {
                state.currentClient = null;
                state.currentAnalysis = null;
                state.selectedFragments = [];
                updateNavClientInfo(null);
                updateWorkspaceClientInfo(null);
                updateWorkspaceFragments();
                showSection('welcome-screen');
            }

            // Re-render clients list
            renderClientsList();
            updateClientCount();

            showNotification(`Клієнт "${client.company}" видалено успішно`, 'success');

        } catch (error) {
            console.error('Delete client error:', error);
            showNotification(error.message || 'Помилка при видаленні клієнта', 'error');
        }
    }

    // ===== Global Functions ===== 
    // Оголошення глобальних функцій буде в кінці файлу після визначення всіх функцій
    
    // Глобальний обробник для всіх кнопок клієнтів
    document.addEventListener('click', (e) => {
        // Кнопки створення клієнта
        if (e.target && (
            e.target.id === 'new-client-btn' || 
            e.target.id === 'welcome-new-client' ||
            e.target.id === 'empty-new-client-btn' ||
            e.target.classList.contains('new-client-trigger')
        )) {
            e.preventDefault();
            e.stopPropagation();
            console.log('🎯 Global click handler for client creation button:', e.target.id);
            showClientForm();
            return;
        }

        // Знайти кнопку редагування клієнта (може бути іконка всередині кнопки)
        const editBtn = e.target.closest('.edit-client-btn');
        if (editBtn) {
            e.preventDefault();
            e.stopPropagation();
            const clientId = parseInt(editBtn.dataset.clientId);
            console.log('🎯 Edit client button clicked for ID:', clientId);
            if (clientId) {
                editClient(clientId, e);
            }
            return;
        }

        // Знайти кнопку видалення клієнта (може бути іконка всередині кнопки)
        const deleteBtn = e.target.closest('.delete-client-btn');
        if (deleteBtn) {
            e.preventDefault();
            e.stopPropagation();
            const clientId = parseInt(deleteBtn.dataset.clientId);
            console.log('🎯 Delete client button clicked for ID:', clientId);
            if (clientId) {
                deleteClient(clientId, e);
            }
            return;
        }

        // Кнопка вибору клієнта (клік по елементу клієнта)
        const clientItem = e.target.closest('.client-item:not(.active)');
        if (clientItem && clientItem.dataset.clientId) {
            e.preventDefault();
            e.stopPropagation();
            const clientId = clientItem.dataset.clientId;
            console.log('🎯 Client selection clicked for ID:', clientId);
            if (clientId) {
                selectClient(clientId);
            }
            return;
        }

        // Обробка кліків по хайлайтам
        const highlightSpan = e.target.closest('.text-highlight');
        if (highlightSpan) {
            e.preventDefault();
            e.stopPropagation();
            const highlightId = highlightSpan.dataset.highlightId;
            const tooltip = highlightSpan.dataset.tooltip;
            if (highlightId && tooltip) {
                showHighlightDetails(highlightId, tooltip, e);
            }
            return;
        }
        
        // Обробка кліків по кнопкам рекомендацій
        const expandRecBtn = e.target.closest('.expand-rec-btn');
        if (expandRecBtn) {
            e.preventDefault();
            e.stopPropagation();
            expandRecommendation(expandRecBtn);
            return;
        }
        
        const copyRecBtn = e.target.closest('.copy-rec-btn');
        if (copyRecBtn) {
            e.preventDefault();
            e.stopPropagation();
            copyRecommendation(copyRecBtn);
            return;
        }
        
        const removeRecBtn = e.target.closest('.remove-rec-btn');
        if (removeRecBtn) {
            e.preventDefault();
            e.stopPropagation();
            deleteRecommendation(removeRecBtn);
            return;
        }
    });
    window.addToWorkspace = addToWorkspace;
    window.removeFromWorkspace = removeFromWorkspace;
    window.shareHighlight = (id) => console.log('Share highlight:', id);
    window.loadAnalysis = loadAnalysis;
    window.createNewAnalysis = createNewAnalysis;
    window.clearFilters = clearFilters;
    window.confirmDeleteAnalysis = confirmDeleteAnalysis;
    window.removeRecommendation = removeRecommendation;
    window.expandRecommendation = expandRecommendation;
    window.copyRecommendation = copyRecommendation;
    window.clearRecommendationsHistory = clearRecommendationsHistory;
    window.confirmClearRecommendations = confirmClearRecommendations;
    
    // ===== Debug Testing Functions =====
    window.testClientFunctions = function() {
        console.log('🧪 Testing client functions availability:');
        console.log('🧪 selectClient:', typeof window.selectClient);
        console.log('🧪 editClient:', typeof window.editClient);
        console.log('🧪 deleteClient:', typeof window.deleteClient);
        console.log('🧪 Current clients:', state.clients.length);
        if (state.clients.length > 0) {
            console.log('🧪 Testing selectClient with first client...');
            window.selectClient(state.clients[0].id);
        }
    };
    
    window.testEditClient = function(clientId) {
        console.log('🧪 Testing editClient with ID:', clientId);
        window.editClient(clientId || (state.clients[0] && state.clients[0].id));
    };
    
    window.testDeleteClient = function(clientId) {
        console.log('🧪 Testing deleteClient with ID:', clientId);
        window.deleteClient(clientId || (state.clients[0] && state.clients[0].id));
    };

    // ===== State Persistence =====
    function saveAppState() {
        const appState = {
            currentClient: state.currentClient,
            currentAnalysis: state.currentAnalysis,
            selectedFragments: state.selectedFragments,
            recommendationsHistory: state.recommendationsHistory,
            originalText: state.originalText,
            ui: state.ui,
            clients: state.clients, // Include clients for backup
            tokenUsage: state.tokenUsage,
            timestamp: new Date().toISOString(),
            version: '1.0' // For future migration compatibility
        };
        
        try {
            const serialized = JSON.stringify(appState);
            
            // Check localStorage availability and space
            if (typeof Storage === "undefined") {
                throw new Error('LocalStorage не підтримується');
            }
            
            // Try to save main state
            localStorage.setItem('teampulse-app-state', serialized);
            
            // Create rotating backup (keep last 3 saves)
            const backupKey = `teampulse-backup-${Date.now() % 3}`;
            localStorage.setItem(backupKey, serialized);
            
            // Clean old backups
            for (let i = 0; i < localStorage.length; i++) {
                const key = localStorage.key(i);
                if (key && key.startsWith('teampulse-backup-') && 
                    !['teampulse-backup-0', 'teampulse-backup-1', 'teampulse-backup-2'].includes(key)) {
                    localStorage.removeItem(key);
                }
            }
            
        } catch (e) {
            console.warn('Failed to save app state:', e);
            
            // Try to free up space by removing old data
            try {
                const keysToRemove = [];
                for (let i = 0; i < localStorage.length; i++) {
                    const key = localStorage.key(i);
                    if (key && (key.startsWith('teampulse-old-') || key.includes('temp'))) {
                        keysToRemove.push(key);
                    }
                }
                keysToRemove.forEach(key => localStorage.removeItem(key));
                
                // Try saving again
                localStorage.setItem('teampulse-app-state', JSON.stringify(appState));
            } catch (e2) {
                showNotification('Помилка збереження даних. Місце на диску вичерпано.', 'error');
            }
        }
    }

    function loadAppState() {
        let appState = null;
        let attempts = 0;
        
        // Try to load main state, then backups if main fails
        const stateKeys = ['teampulse-app-state', 'teampulse-backup-0', 'teampulse-backup-1', 'teampulse-backup-2'];
        
        for (const key of stateKeys) {
            attempts++;
            try {
                const savedState = localStorage.getItem(key);
                if (!savedState) continue;
                
                const parsedState = JSON.parse(savedState);
                
                // Validate required properties
                if (!parsedState.timestamp) continue;
                
                // Check if state is not too old (max 7 days for backups, 24 hours for main)
                const savedTime = new Date(parsedState.timestamp);
                const now = new Date();
                const hoursDiff = (now - savedTime) / (1000 * 60 * 60);
                const maxAge = key === 'teampulse-app-state' ? 24 : 168; // 7 days for backups
                
                if (hoursDiff > maxAge) {
                    if (key === 'teampulse-app-state') {
                        localStorage.removeItem(key);
                    }
                    continue;
                }
                
                // Found valid state
                appState = parsedState;
                
                // Validate currentClient if exists
                if (appState.currentClient && appState.currentClient.id) {
                    console.log('🔍 Validating saved currentClient:', appState.currentClient.id);
                    // We'll validate this client exists when we load clients list
                }
                
                if (key !== 'teampulse-app-state') {
                    console.log(`🔄 Recovered from backup: ${key}`);
                    showNotification('Відновлено з резервної копії', 'success');
                }
                break;
                
            } catch (e) {
                console.warn(`Failed to load state from ${key}:`, e);
                continue;
            }
        }
        
        if (!appState) {
            console.log('No valid app state found');
            return false;
        }
        
        try {
            // Safely restore state with validation
            
            // Restore client info
            if (appState.currentClient && typeof appState.currentClient === 'object') {
                state.currentClient = appState.currentClient;
                try {
                    updateNavClientInfo(state.currentClient);
                    updateWorkspaceClientInfo(state.currentClient);
                } catch (e) {
                    console.warn('Error updating client info:', e);
                }
            }
            
            // Restore clients list if available
            if (appState.clients && Array.isArray(appState.clients)) {
                state.clients = appState.clients;
            }
            
            // Restore token usage if available
            if (appState.tokenUsage && typeof appState.tokenUsage === 'object') {
                state.tokenUsage = { ...state.tokenUsage, ...appState.tokenUsage };
                updateTokenDisplay();
            }
            
            // Restore analysis
            if (appState.currentAnalysis && typeof appState.currentAnalysis === 'object') {
                state.currentAnalysis = appState.currentAnalysis;
                if (appState.originalText && typeof appState.originalText === 'string') {
                    state.originalText = appState.originalText;
                }
                
                // Restore analysis UI safely
                try {
                    if (elements.negotiationText) {
                        elements.negotiationText.value = state.originalText || '';
                        updateTextStats();
                    }
                    
                    if (elements.resultsSection) {
                        elements.resultsSection.style.display = 'block';
                    }
                    
                    // Restore displays with error handling
                    if (state.currentAnalysis.highlights) {
                        updateHighlightsDisplay(state.currentAnalysis.highlights);
                    }
                    if (state.currentAnalysis.summary) {
                        updateSummaryDisplay(state.currentAnalysis.summary);
                    }
                    if (state.currentAnalysis.barometer) {
                        updateBarometerDisplay(state.currentAnalysis.barometer);
                    }
                    
                    updateAnalysisSteps('completed');
                    showSection('analysis-dashboard');
                } catch (e) {
                    console.warn('Error restoring analysis UI:', e);
                }
            }
            
            // Restore selected fragments
            if (appState.selectedFragments && Array.isArray(appState.selectedFragments)) {
                state.selectedFragments = appState.selectedFragments;
                try {
                    updateWorkspaceFragments();
                    updateWorkspaceActions();
                } catch (e) {
                    console.warn('Error updating workspace fragments:', e);
                }
            }
            
            // Restore recommendations history
            if (appState.recommendationsHistory && typeof appState.recommendationsHistory === 'object') {
                state.recommendationsHistory = appState.recommendationsHistory;
            }
            
            // Restore UI state
            if (appState.ui && typeof appState.ui === 'object') {
                Object.assign(state.ui, appState.ui);
            }
            
            return true;
        } catch (e) {
            console.warn('Failed to load app state:', e);
            return false;
        }
    }

    // Auto-save state on important changes
    function scheduleStateSave() {
        clearTimeout(scheduleStateSave.timeout);
        scheduleStateSave.timeout = setTimeout(saveAppState, 1000);
    }

    // Re-initialize DOM elements (in case they weren't available during initial load)
    function reinitializeElements() {
        // Re-initialize key elements that might have been null
        Object.assign(elements, {
            // Layout
            sidebarLeft: $('#sidebar-left'),
            sidebarRight: $('#sidebar-right'),
            mainContent: $('#main-content'),
            sidebarRightToggle: $('#sidebar-right-toggle'),
            mobileMenuToggle: $('#mobile-menu-toggle'),
            workspaceToggle: $('#workspace-toggle'),
            
            // Client Management
            clientList: $('#client-list'),
            clientSearch: $('#client-search'),
            clientCount: $('#client-count'),
            newClientBtn: $('#new-client-btn'),
            welcomeNewClient: $('#welcome-new-client'),
            welcomeHelp: $('#welcome-help'),
            
            // Navigation
            navClientInfo: $('#nav-client-info'),
            navClientAvatar: $('#nav-client-avatar'),
            navClientName: $('#nav-client-name'),
            navClientSector: $('#nav-client-sector'),
            
            // Token Counter
            tokenCounter: $('#token-counter'),
            usedTokens: $('#used-tokens'),
            totalTokens: $('#total-tokens'),
            tokenProgressFill: $('#token-progress-fill'),
            workspaceUsedTokens: $('#workspace-used-tokens'),
            workspaceTotalTokens: $('#workspace-total-tokens'),
            workspaceTokenProgress: $('#workspace-token-progress'),
            workspaceTokenPercentage: $('#workspace-token-percentage'),
            
            // Tabs & Content
            welcomeScreen: $('#welcome-screen'),
            clientForm: $('#client-form'),
            analysisDashboard: $('#analysis-dashboard'),
            
            // Client Form
            clientFormTitle: $('#client-form-title'),
            saveClientBtn: $('#save-client-btn'),
            cancelClientBtn: $('#cancel-client-btn'),
            
            // Analysis
            startAnalysisBtn: $('#start-analysis-btn'),
            newAnalysisBtn: $('#new-analysis-btn'),
            negotiationText: $('#negotiation-text'),
            charCount: $('#char-count'),
            wordCount: $('#word-count'),
            
            // Statistics
            manipulationsCount: $('#manipulations-count'),
            biasesCount: $('#biases-count'),
            fallaciesCount: $('#fallacies-count'),
            recommendationsCount: $('#recommendations-count'),
            
            // Analysis History
            analysisCount: $('#analysis-count'),
            
            // Workspace
            fragmentsCount: $('#fragments-count'),
            getAdviceBtn: $('#get-advice-btn'),
            exportSelectedBtn: $('#export-selected-btn'),
            clearWorkspaceBtn: $('#clear-workspace-btn')
        });
    }

    // ===== Modal Functionality =====
    function initializeModalHandlers() {
        console.log('🔗 Initializing modal handlers...');
        
        // Get counter elements and modal elements
        const manipulationCounter = document.querySelector('.counter[data-category="manipulation"]');
        const biasCounter = document.querySelector('.counter[data-category="cognitive_bias"]'); 
        const fallacyCounter = document.querySelector('.counter[data-category="rhetological_fallacy"]');
        const modal = document.getElementById('counter-modal');
        const modalTitle = document.getElementById('counter-modal-title');
        const modalItems = document.getElementById('counter-modal-items');
        const modalClose = document.getElementById('counter-modal-close');
        
        if (!modal || !modalTitle || !modalItems || !modalClose) {
            console.warn('⚠️ Modal elements not found, skipping modal initialization');
            return;
        }
        
        // Close modal handlers
        modalClose.addEventListener('click', closeModal);
        modal.addEventListener('click', (e) => {
            if (e.target === modal) closeModal();
        });
        
        // Escape key handler
        document.addEventListener('keydown', (e) => {
            if (e.key === 'Escape' && modal.style.display !== 'none') {
                closeModal();
            }
        });
        
        // Counter click handlers
        if (manipulationCounter) {
            manipulationCounter.style.cursor = 'pointer';
            manipulationCounter.addEventListener('click', () => {
                showCounterModal('manipulation', 'Маніпулятивні техніки');
            });
        }
        
        if (biasCounter) {
            biasCounter.style.cursor = 'pointer';
            biasCounter.addEventListener('click', () => {
                showCounterModal('cognitive_bias', 'Когнітивні викривлення');
            });
        }
        
        if (fallacyCounter) {
            fallacyCounter.style.cursor = 'pointer';
            fallacyCounter.addEventListener('click', () => {
                showCounterModal('rhetological_fallacy', 'Логічні помилки та софізми');
            });
        }
        
        console.log('✅ Modal handlers initialized');
    }
    
    function showCounterModal(category, title) {
        console.log(`🔍 Opening modal for category: ${category}`);
        
        if (!state.currentAnalysis || !state.currentAnalysis.highlights) {
            console.warn('⚠️ No current analysis available for modal');
            return;
        }
        
        const modal = document.getElementById('counter-modal');
        const modalTitle = document.getElementById('counter-modal-title');
        const modalItems = document.getElementById('counter-modal-items');
        
        if (!modal || !modalTitle || !modalItems) {
            console.warn('⚠️ Modal elements not found');
            return;
        }
        
        // Filter highlights by category
        const categoryHighlights = state.currentAnalysis.highlights.filter(h => h.category === category);
        
        console.log(`📊 Found ${categoryHighlights.length} highlights for category ${category}`);
        
        // Set modal title
        modalTitle.textContent = `${title} (${categoryHighlights.length})`;
        
        // Clear and populate items
        modalItems.innerHTML = '';
        
        if (categoryHighlights.length === 0) {
            modalItems.innerHTML = `
                <div class="counter-item">
                    <div class="counter-item-header">
                        <span class="counter-item-label">Проблеми не знайдено</span>
                    </div>
                    <div class="counter-item-explanation">
                        У цій категорії поки що немає виявлених проблем.
                    </div>
                </div>
            `;
        } else {
            categoryHighlights.forEach((highlight, index) => {
                const itemHtml = `
                    <div class="counter-item">
                        <div class="counter-item-header">
                            <span class="counter-item-label">${highlight.label || `Проблема ${index + 1}`}</span>
                            <span class="counter-item-severity severity-${highlight.severity || 1}">
                                Рівень ${highlight.severity || 1}
                            </span>
                        </div>
                        ${highlight.text ? `
                            <div class="counter-item-text">
                                "${highlight.text}"
                            </div>
                        ` : ''}
                        <div class="counter-item-explanation">
                            ${highlight.explanation || 'Опис недоступний'}
                        </div>
                    </div>
                `;
                modalItems.insertAdjacentHTML('beforeend', itemHtml);
            });
        }
        
        // Show modal
        modal.style.display = 'flex';
        document.body.style.overflow = 'hidden';
        
        console.log('✅ Modal opened successfully');
    }
    
    function closeModal() {
        const modal = document.getElementById('counter-modal');
        if (modal) {
            modal.style.display = 'none';
            document.body.style.overflow = '';
            console.log('✅ Modal closed');
        }
    }

    // ===== Event Binding =====
    function bindEvents() {
        console.log('🔧 Binding event handlers...');
        
        // Analysis buttons
        if (elements.startAnalysisBtn) {
            elements.startAnalysisBtn.addEventListener('click', startAnalysis);
        }
        if (elements.newAnalysisBtn) {
            elements.newAnalysisBtn.addEventListener('click', createNewAnalysis);
        }
        if (elements.analysisHistoryBtn) {
            elements.analysisHistoryBtn.addEventListener('click', showAnalysisHistory);
        }
        
        // Client buttons
        if (elements.saveClientBtn) {
            elements.saveClientBtn.addEventListener('click', saveClient);
        }
        if (elements.cancelClientBtn) {
            elements.cancelClientBtn.addEventListener('click', () => {
                switchView('welcome');
            });
        }
        
        // Workspace buttons
        if (elements.getAdviceBtn) {
            elements.getAdviceBtn.addEventListener('click', getPersonalizedAdvice);
        }
        if (elements.exportSelectedBtn) {
            elements.exportSelectedBtn.addEventListener('click', exportSelectedFragments);
        }
        if (elements.clearWorkspaceBtn) {
            elements.clearWorkspaceBtn.addEventListener('click', clearWorkspace);
        }
        
        // Global click handler for recommendations and other dynamic content
        document.addEventListener('click', (e) => {
            // New client buttons
            if (e.target && (
                e.target.id === 'new-client-btn' || 
                e.target.id === 'welcome-new-client' ||
                e.target.id === 'empty-new-client-btn' ||
                e.target.classList.contains('new-client-trigger')
            )) {
                e.preventDefault();
                e.stopPropagation();
                console.log('🎯 Global click handler for client creation button:', e.target.id);
                showClientForm();
                return;
            }
            
            // Client management buttons
            const editBtn = e.target.closest('.edit-client-btn');
            if (editBtn) {
                e.preventDefault();
                e.stopPropagation();
                const clientId = parseInt(editBtn.dataset.clientId);
                console.log('🎯 Edit client button clicked for ID:', clientId);
                if (clientId) {
                    editClient(clientId, e);
                }
                return;
            }
            
            const deleteBtn = e.target.closest('.delete-client-btn');
            if (deleteBtn) {
                e.preventDefault();
                e.stopPropagation();
                const clientId = parseInt(deleteBtn.dataset.clientId);
                console.log('🎯 Delete client button clicked for ID:', clientId);
                if (clientId) {
                    deleteClient(clientId, e);
                }
                return;
            }
            
            // Client selection
            const clientItem = e.target.closest('.client-item:not(.active)');
            if (clientItem && clientItem.dataset.clientId) {
                e.preventDefault();
                e.stopPropagation();
                const clientId = clientItem.dataset.clientId;
                console.log('🎯 Client selection clicked for ID:', clientId);
                if (clientId) {
                    selectClient(clientId);
                }
                return;
            }
            
            // Recommendation buttons
            const expandRecBtn = e.target.closest('.expand-rec-btn');
            if (expandRecBtn) {
                e.preventDefault();
                e.stopPropagation();
                expandRecommendation(expandRecBtn);
                return;
            }
            
            const copyRecBtn = e.target.closest('.copy-rec-btn');
            if (copyRecBtn) {
                e.preventDefault();
                e.stopPropagation();
                copyRecommendation(copyRecBtn);
                return;
            }
            
            const removeRecBtn = e.target.closest('.remove-rec-btn');
            if (removeRecBtn) {
                e.preventDefault();
                e.stopPropagation();
                deleteRecommendation(removeRecBtn);
                return;
            }
            
            // Highlight clicks
            const highlightSpan = e.target.closest('.text-highlight');
            if (highlightSpan) {
                e.preventDefault();
                e.stopPropagation();
                const highlightId = highlightSpan.dataset.highlightId;
                const tooltip = highlightSpan.dataset.tooltip;
                if (highlightId && tooltip) {
                    showHighlightDetails(highlightId, tooltip, e);
                }
                return;
            }
        });
        
        // Text input handlers
        if (elements.negotiationText) {
            elements.negotiationText.addEventListener('input', updateTextStats);
        }
        
        // Onboarding buttons already handled above in main binding section
        
        console.log('✅ Event handlers bound successfully');
    }
    
    async function deleteRecommendation(button) {
        const recItem = button.closest('.recommendation-item');
        const recId = recItem.dataset.recommendationId;
        const clientId = recItem.dataset.clientId;
        
        if (!confirm('Видалити цю рекомендацію?')) {
            return;
        }
        
        // Delete from API
        const success = await deleteRecommendationFromAPI(recId);
        
        if (success) {
            // Remove from local state
            const recommendations = state.recommendationsHistory[clientId] || [];
            const index = recommendations.findIndex(r => r.id == recId);
            if (index >= 0) {
                recommendations.splice(index, 1);
                updateRecommendationsHistory(clientId);
            }
        }
    }

    // ===== Initialization =====
    function init() {
        console.log('🚀 TeamPulse Turbo Neon - Initializing...');
        
        // Re-initialize DOM elements to ensure they are available
        reinitializeElements();
        
        // Verify all button listeners are properly bound
        setTimeout(() => {
            console.log('🔧 Verifying all buttons have listeners...');
            
            const buttonIds = [
                'new-client-btn', 'welcome-new-client', 'save-client-btn', 'cancel-client-btn',
                'start-analysis-btn', 'new-analysis-btn', 'analysis-history-btn'
            ];
            
            buttonIds.forEach(id => {
                const btn = document.getElementById(id);
                if (btn && !btn.hasAttribute('data-listener-bound')) {
                    console.warn(`⚠️ Button ${id} missing listener, re-binding...`);
                    bindEvents(); // Re-run binding for missed elements
                }
            });
        }, 100);
        
        // Load saved UI state
        const savedState = localStorage.getItem('teampulse-ui-state');
        if (savedState) {
            try {
                Object.assign(state.ui, JSON.parse(savedState));
            } catch (e) {
                console.warn('Failed to parse saved UI state');
            }
        }
        
        // Initialize onboarding
        initOnboarding();
        
        // Setup file handling
        setupFileHandling();
        
        // Setup drag & drop workspace
        setupWorkspaceDrop();
        
        // Bind events
        bindEvents();
        
        // Initialize displays
        updateTextStats();
        updateInputMethod('text');
        switchHighlightsView('list');
        
        // Always load initial data
        console.log('🚀 Starting loadClients...');
        
        // Force initial counter display to 0 
        setTimeout(() => {
            console.log('🚀 Force updating counters on startup');
            console.log('🚀 DOM elements check:', {
                clientCount: !!document.getElementById('client-count'),
                analysisCount: !!document.getElementById('analysis-count'),
                manipulationsCount: !!document.getElementById('manipulations-count'),
                biasesCount: !!document.getElementById('biases-count'),
                fallaciesCount: !!document.getElementById('fallacies-count'),
                recommendationsCount: !!document.getElementById('recommendations-count'),
                clientList: !!document.getElementById('client-list'),
                analysisHistory: !!document.getElementById('analysis-history')
            });
            
            // Force reset all counters to 0
            const counters = [
                'client-count', 'analysis-count', 'manipulations-count', 
                'biases-count', 'fallacies-count', 'recommendations-count'
            ];
            
            counters.forEach(counterId => {
                const element = document.getElementById(counterId);
                if (element) {
                    element.textContent = '0';
                    console.log('🚀 ✅ Reset', counterId, 'to 0');
                } else {
                    console.error('🚀 ❌ Element', counterId, 'not found');
                }
            });
            
            updateClientCount();
            renderAnalysisHistory([]);
            updateCountersFromHighlights([]);
        }, 100);
        
        loadClients().then(() => {
            console.log('🚀 loadClients completed, clients loaded:', state.clients.length);
            
            // Force update counters with real data
            setTimeout(() => {
                updateClientCount();
                renderAnalysisHistory(state.analyses || []);
                
                // Also load analysis history for current client if exists
                if (state.currentClient) {
                    console.log('🚀 Loading analysis history for current client:', state.currentClient.company);
                    loadAnalysisHistory(state.currentClient.id);
                }
                
                // Double-check all counters are updated
                setTimeout(() => {
                    updateClientCount();
                    updateCountersFromHighlights([]);
                    console.log('🚀 Final counter update completed');
                }, 500);
            }, 200);
            
            loadTokenUsage();
            
            // Try to restore previous app state
            console.log('🚀 Restoring app state...');
            const stateRestored = loadAppState();
            
            // Load current client's analysis history if we have a current client
            if (state.currentClient) {
                console.log('🚀 Loading analysis history for current client:', state.currentClient.company);
                loadAnalysisHistory(state.currentClient.id);
            } else {
                console.log('🚀 No current client to load analysis for');
            }
            
            console.log('🚀 App initialization completed successfully');
            console.log('🚀 Final state:', {
                clientsLoaded: state.clients.length,
                currentClient: state.currentClient ? state.currentClient.company : 'none',
                stateRestored
            });
        }).catch(error => {
            console.error('🚀 Failed to initialize app:', error);
        });
        
        // Auto-refresh token usage
        setInterval(loadTokenUsage, 30000);
        
        // Handle initial resize
        handleResize();
        
        // Auto-save state periodically
        setInterval(saveAppState, 60000); // Save every minute
        
        // Save state on page unload
        window.addEventListener('beforeunload', saveAppState);
        
        // Initialize modal functionality
        initializeModalHandlers();
        
        console.log('✨ TeamPulse Turbo Neon - Ready!');
    }

    // Legacy initialization disabled - now handled by ApplicationManager
    console.log('🔐 Legacy app-neon.js loaded - SOLID managers will handle initialization');
    
    // Keep some backward compatibility functions
    window.legacyShowNotification = showNotification;
    
    // Initialize immediately if already authenticated, or wait for auth-success event
    // console.log('🔐 Auth status:', sessionStorage.getItem('teampulse-auth'));
    // if (sessionStorage.getItem('teampulse-auth') === 'true') {
    //     console.log('🔐 Authenticated, initializing...');
    //     init();
    // } else {
    //     console.log('🔐 Not authenticated, waiting for auth-success event...');
    //     // Start when authenticated
    //     window.addEventListener('auth-success', init);
    // }

    // ===== Advanced Navigation System =====
    
    // State management for advanced features
    let advancedState = {
        currentView: 'list',
        searchTerm: '',
        filters: {
            dateRange: 'all',
            clientType: 'all',
            analysisType: 'all',
            results: 'all'
        },
        selectedItems: new Set(),
        bookmarks: new Set(),
        sortBy: 'date',
        sortOrder: 'desc',
        searchHistory: [],
        analytics: null
    };

    // Advanced modal management
    function openAdvancedModal() {
        const modal = document.getElementById('advancedModal');
        if (modal) {
            modal.classList.add('show');
            loadAdvancedData();
            updateAdvancedView();
        }
    }

    function closeAdvancedModal() {
        const modal = document.getElementById('advancedModal');
        if (modal) {
            modal.classList.remove('show');
        }
    }

    // Smart search with highlighting
    function performAdvancedSearch(term) {
        advancedState.searchTerm = term.toLowerCase();
        const searchInput = document.getElementById('advancedSearch');
        
        if (searchInput) {
            searchInput.value = term;
        }
        
        // Add to search history
        if (term && !advancedState.searchHistory.includes(term)) {
            advancedState.searchHistory.unshift(term);
            if (advancedState.searchHistory.length > 10) {
                advancedState.searchHistory.pop();
            }
        }
        
        updateAdvancedView();
        updateSearchSuggestions();
    }

    function updateSearchSuggestions() {
        const container = document.querySelector('.search-suggestions');
        if (!container) return;
        
        container.innerHTML = '';
        
        if (advancedState.searchHistory.length > 0) {
            advancedState.searchHistory.forEach(term => {
                const suggestion = document.createElement('div');
                suggestion.className = 'search-suggestion';
                suggestion.innerHTML = `
                    <i class="fas fa-history"></i>
                    <span>${term}</span>
                `;
                suggestion.addEventListener('click', () => {
                    performAdvancedSearch(term);
                });
                container.appendChild(suggestion);
            });
        }
    }

    // View switching functionality
    function switchView(viewType) {
        advancedState.currentView = viewType;
        
        // Update active tab
        document.querySelectorAll('.view-tab').forEach(tab => {
            tab.classList.remove('active');
        });
        
        const activeTab = document.querySelector(`[data-view="${viewType}"]`);
        if (activeTab) {
            activeTab.classList.add('active');
        }
        
        updateAdvancedView();
    }

    function updateAdvancedView() {
        const container = document.getElementById('advancedContent');
        if (!container) return;
        
        const filteredData = getFilteredData();
        
        switch (advancedState.currentView) {
            case 'list':
                renderListView(container, filteredData);
                break;
            case 'timeline':
                renderTimelineView(container, filteredData);
                break;
            case 'grid':
                renderGridView(container, filteredData);
                break;
            case 'analytics':
                renderAnalyticsView(container, filteredData);
                break;
        }
        
        updateSelectionStatus();
    }

    // Data filtering and processing
    function getFilteredData() {
        let data = getAllAnalysesData();
        
        // Apply search filter
        if (advancedState.searchTerm) {
            data = data.filter(item => 
                item.clientName?.toLowerCase().includes(advancedState.searchTerm) ||
                item.analysisType?.toLowerCase().includes(advancedState.searchTerm) ||
                item.content?.toLowerCase().includes(advancedState.searchTerm) ||
                item.results?.some(r => r.text?.toLowerCase().includes(advancedState.searchTerm))
            );
        }
        
        // Apply filters
        if (advancedState.filters.dateRange !== 'all') {
            data = data.filter(item => matchesDateRange(item.date, advancedState.filters.dateRange));
        }
        
        if (advancedState.filters.clientType !== 'all') {
            data = data.filter(item => item.clientType === advancedState.filters.clientType);
        }
        
        if (advancedState.filters.analysisType !== 'all') {
            data = data.filter(item => item.analysisType === advancedState.filters.analysisType);
        }
        
        // Sort data
        data.sort((a, b) => {
            let aVal = a[advancedState.sortBy];
            let bVal = b[advancedState.sortBy];
            
            if (advancedState.sortBy === 'date') {
                aVal = new Date(aVal);
                bVal = new Date(bVal);
            }
            
            const comparison = aVal < bVal ? -1 : aVal > bVal ? 1 : 0;
            return advancedState.sortOrder === 'desc' ? -comparison : comparison;
        });
        
        return data;
    }

    function matchesDateRange(date, range) {
        const itemDate = new Date(date);
        const now = new Date();
        
        switch (range) {
            case 'today':
                return itemDate.toDateString() === now.toDateString();
            case 'week':
                return (now - itemDate) <= (7 * 24 * 60 * 60 * 1000);
            case 'month':
                return (now - itemDate) <= (30 * 24 * 60 * 60 * 1000);
            case 'year':
                return (now - itemDate) <= (365 * 24 * 60 * 60 * 1000);
            default:
                return true;
        }
    }

    // View renderers
    function renderListView(container, data) {
        container.innerHTML = `
            <div class="list-view">
                <div class="list-header">
                    <div class="bulk-actions">
                        <input type="checkbox" id="selectAll" class="select-all-checkbox">
                        <button class="bulk-btn" onclick="exportSelected()">
                            <i class="fas fa-download"></i> Export Selected
                        </button>
                        <button class="bulk-btn" onclick="deleteSelected()">
                            <i class="fas fa-trash"></i> Delete Selected
                        </button>
                    </div>
                    <div class="sort-controls">
                        <select id="sortBy" onchange="updateSort()">
                            <option value="date">Date</option>
                            <option value="clientName">Client</option>
                            <option value="analysisType">Type</option>
                            <option value="score">Score</option>
                        </select>
                        <button class="sort-order-btn" onclick="toggleSortOrder()">
                            <i class="fas fa-sort-${advancedState.sortOrder === 'desc' ? 'down' : 'up'}"></i>
                        </button>
                    </div>
                </div>
                <div class="list-items">
                    ${data.map(item => renderListItem(item)).join('')}
                </div>
            </div>
        `;
        
        bindListEvents();
    }

    function renderListItem(item) {
        const isSelected = advancedState.selectedItems.has(item.id);
        const isBookmarked = advancedState.bookmarks.has(item.id);
        const highlightedContent = highlightSearchTerm(item.content || '', advancedState.searchTerm);
        
        return `
            <div class="list-item ${isSelected ? 'selected' : ''}" data-id="${item.id}">
                <div class="item-header">
                    <input type="checkbox" class="item-checkbox" ${isSelected ? 'checked' : ''}>
                    <div class="item-meta">
                        <h4>${item.clientName}</h4>
                        <span class="item-date">${formatDate(item.date)}</span>
                        <span class="item-type">${item.analysisType}</span>
                    </div>
                    <div class="item-actions">
                        <button class="action-btn bookmark-btn ${isBookmarked ? 'active' : ''}" 
                                onclick="toggleBookmark('${item.id}')">
                            <i class="fas fa-bookmark"></i>
                        </button>
                        <button class="action-btn" onclick="viewAnalysis('${item.id}')">
                            <i class="fas fa-eye"></i>
                        </button>
                        <button class="action-btn" onclick="exportAnalysis('${item.id}')">
                            <i class="fas fa-download"></i>
                        </button>
                    </div>
                </div>
                <div class="item-content">
                    <p>${highlightedContent}</p>
                    <div class="item-stats">
                        <span class="stat">
                            <i class="fas fa-exclamation-triangle"></i>
                            ${item.results?.length || 0} Issues
                        </span>
                        <span class="stat">
                            <i class="fas fa-chart-line"></i>
                            Score: ${item.score || 'N/A'}
                        </span>
                    </div>
                </div>
            </div>
        `;
    }

    function renderTimelineView(container, data) {
        const groupedData = groupDataByDate(data);
        
        container.innerHTML = `
            <div class="timeline-view">
                <div class="timeline-container">
                    ${Object.entries(groupedData).map(([date, items]) => `
                        <div class="timeline-group">
                            <div class="timeline-date">
                                <h3>${formatDateFull(date)}</h3>
                                <span class="item-count">${items.length} analyses</span>
                            </div>
                            <div class="timeline-items">
                                ${items.map(item => renderTimelineItem(item)).join('')}
                            </div>
                        </div>
                    `).join('')}
                </div>
            </div>
        `;
    }

    function renderTimelineItem(item) {
        const isBookmarked = advancedState.bookmarks.has(item.id);
        
        return `
            <div class="timeline-item" data-id="${item.id}">
                <div class="timeline-marker"></div>
                <div class="timeline-content">
                    <div class="timeline-header">
                        <h4>${item.clientName}</h4>
                        <span class="timeline-time">${formatTime(item.date)}</span>
                        <button class="bookmark-btn ${isBookmarked ? 'active' : ''}" 
                                onclick="toggleBookmark('${item.id}')">
                            <i class="fas fa-bookmark"></i>
                        </button>
                    </div>
                    <p>${item.content || 'No content available'}</p>
                    <div class="timeline-actions">
                        <button class="timeline-btn" onclick="viewAnalysis('${item.id}')">
                            <i class="fas fa-eye"></i> View
                        </button>
                        <button class="timeline-btn" onclick="exportAnalysis('${item.id}')">
                            <i class="fas fa-download"></i> Export
                        </button>
                    </div>
                </div>
            </div>
        `;
    }

    function renderGridView(container, data) {
        container.innerHTML = `
            <div class="grid-view">
                <div class="grid-container">
                    ${data.map(item => renderGridItem(item)).join('')}
                </div>
            </div>
        `;
    }

    function renderGridItem(item) {
        const isBookmarked = advancedState.bookmarks.has(item.id);
        
        return `
            <div class="grid-item" data-id="${item.id}">
                <div class="grid-header">
                    <h4>${item.clientName}</h4>
                    <button class="bookmark-btn ${isBookmarked ? 'active' : ''}" 
                            onclick="toggleBookmark('${item.id}')">
                        <i class="fas fa-bookmark"></i>
                    </button>
                </div>
                <div class="grid-content">
                    <div class="grid-meta">
                        <span class="grid-date">${formatDate(item.date)}</span>
                        <span class="grid-type">${item.analysisType}</span>
                    </div>
                    <p>${(item.content || 'No content available').substring(0, 150)}...</p>
                    <div class="grid-stats">
                        <span class="stat">
                            <i class="fas fa-exclamation-triangle"></i>
                            ${item.results?.length || 0}
                        </span>
                        <span class="stat">
                            <i class="fas fa-chart-line"></i>
                            ${item.score || 'N/A'}
                        </span>
                    </div>
                </div>
                <div class="grid-actions">
                    <button class="grid-btn" onclick="viewAnalysis('${item.id}')">
                        <i class="fas fa-eye"></i>
                    </button>
                    <button class="grid-btn" onclick="exportAnalysis('${item.id}')">
                        <i class="fas fa-download"></i>
                    </button>
                </div>
            </div>
        `;
    }

    function renderAnalyticsView(container, data) {
        const analytics = generateAnalytics(data);
        
        container.innerHTML = `
            <div class="analytics-view">
                <div class="analytics-header">
                    <h3>Analytics Dashboard</h3>
                    <div class="analytics-filters">
                        <select id="analyticsDateRange" onchange="updateAnalytics()">
                            <option value="all">All Time</option>
                            <option value="year">This Year</option>
                            <option value="month">This Month</option>
                            <option value="week">This Week</option>
                        </select>
                    </div>
                </div>
                
                <div class="analytics-grid">
                    <div class="analytics-card">
                        <h4>Total Analyses</h4>
                        <div class="analytics-number">${analytics.totalAnalyses}</div>
                        <div class="analytics-trend ${analytics.analysesTrend >= 0 ? 'positive' : 'negative'}">
                            <i class="fas fa-arrow-${analytics.analysesTrend >= 0 ? 'up' : 'down'}"></i>
                            ${Math.abs(analytics.analysesTrend)}%
                        </div>
                    </div>
                    
                    <div class="analytics-card">
                        <h4>Active Clients</h4>
                        <div class="analytics-number">${analytics.activeClients}</div>
                        <div class="analytics-subtitle">Unique clients</div>
                    </div>
                    
                    <div class="analytics-card">
                        <h4>Average Score</h4>
                        <div class="analytics-number">${analytics.averageScore.toFixed(1)}</div>
                        <div class="analytics-trend ${analytics.scoreTrend >= 0 ? 'positive' : 'negative'}">
                            <i class="fas fa-arrow-${analytics.scoreTrend >= 0 ? 'up' : 'down'}"></i>
                            ${Math.abs(analytics.scoreTrend).toFixed(1)}%
                        </div>
                    </div>
                    
                    <div class="analytics-card">
                        <h4>Issues Found</h4>
                        <div class="analytics-number">${analytics.totalIssues}</div>
                        <div class="analytics-subtitle">Across all analyses</div>
                    </div>
                </div>
                
                <div class="analytics-charts">
                    <div class="chart-container">
                        <canvas id="analysesChart"></canvas>
                    </div>
                    <div class="chart-container">
                        <canvas id="issuesChart"></canvas>
                    </div>
                </div>
                
                <div class="analytics-tables">
                    <div class="analytics-table">
                        <h4>Top Clients</h4>
                        <div class="table-content">
                            ${analytics.topClients.map(client => `
                                <div class="table-row">
                                    <span>${client.name}</span>
                                    <span>${client.count} analyses</span>
                                </div>
                            `).join('')}
                        </div>
                    </div>
                    
                    <div class="analytics-table">
                        <h4>Common Issues</h4>
                        <div class="table-content">
                            ${analytics.commonIssues.map(issue => `
                                <div class="table-row">
                                    <span>${issue.type}</span>
                                    <span>${issue.count} occurrences</span>
                                </div>
                            `).join('')}
                        </div>
                    </div>
                </div>
            </div>
        `;
        
        // Initialize charts
        setTimeout(() => {
            initializeCharts(analytics);
        }, 100);
    }

    // Analytics generation
    function generateAnalytics(data) {
        const now = new Date();
        const lastMonth = new Date(now.getFullYear(), now.getMonth() - 1, now.getDate());
        
        const currentPeriodData = data.filter(item => new Date(item.date) >= lastMonth);
        const previousPeriodData = data.filter(item => {
            const itemDate = new Date(item.date);
            return itemDate < lastMonth && itemDate >= new Date(now.getFullYear(), now.getMonth() - 2, now.getDate());
        });
        
        const analytics = {
            totalAnalyses: data.length,
            analysesTrend: calculateTrend(currentPeriodData.length, previousPeriodData.length),
            activeClients: new Set(data.map(item => item.clientName)).size,
            averageScore: data.reduce((sum, item) => sum + (item.score || 0), 0) / data.length || 0,
            scoreTrend: calculateScoreTrend(currentPeriodData, previousPeriodData),
            totalIssues: data.reduce((sum, item) => sum + (item.results?.length || 0), 0),
            topClients: getTopClients(data),
            commonIssues: getCommonIssues(data),
            timeSeriesData: getTimeSeriesData(data),
            issueDistribution: getIssueDistribution(data)
        };
        
        return analytics;
    }

    function calculateTrend(current, previous) {
        if (previous === 0) return current > 0 ? 100 : 0;
        return ((current - previous) / previous) * 100;
    }

    function calculateScoreTrend(currentData, previousData) {
        const currentAvg = currentData.reduce((sum, item) => sum + (item.score || 0), 0) / currentData.length || 0;
        const previousAvg = previousData.reduce((sum, item) => sum + (item.score || 0), 0) / previousData.length || 0;
        
        if (previousAvg === 0) return currentAvg > 0 ? 100 : 0;
        return ((currentAvg - previousAvg) / previousAvg) * 100;
    }

    function getTopClients(data) {
        const clientCounts = {};
        data.forEach(item => {
            clientCounts[item.clientName] = (clientCounts[item.clientName] || 0) + 1;
        });
        
        return Object.entries(clientCounts)
            .sort(([,a], [,b]) => b - a)
            .slice(0, 5)
            .map(([name, count]) => ({ name, count }));
    }

    function getCommonIssues(data) {
        const issueCounts = {};
        data.forEach(item => {
            if (item.results) {
                item.results.forEach(result => {
                    const type = result.category || result.type || 'Unknown';
                    issueCounts[type] = (issueCounts[type] || 0) + 1;
                });
            }
        });
        
        return Object.entries(issueCounts)
            .sort(([,a], [,b]) => b - a)
            .slice(0, 5)
            .map(([type, count]) => ({ type, count }));
    }

    // Export functionality
    function exportSelected() {
        const selectedIds = Array.from(advancedState.selectedItems);
        if (selectedIds.length === 0) {
            alert('Please select items to export');
            return;
        }
        
        showExportModal(selectedIds);
    }

    function exportAnalysis(analysisId) {
        showExportModal([analysisId]);
    }

    function showExportModal(analysisIds) {
        const modal = document.createElement('div');
        modal.className = 'export-modal';
        modal.innerHTML = `
            <div class="export-modal-content">
                <div class="export-header">
                    <h3>Export Analyses</h3>
                    <button class="close-btn" onclick="this.closest('.export-modal').remove()">
                        <i class="fas fa-times"></i>
                    </button>
                </div>
                <div class="export-options">
                    <div class="export-format">
                        <h4>Format</h4>
                        <div class="format-options">
                            <label>
                                <input type="radio" name="format" value="pdf" checked>
                                <i class="fas fa-file-pdf"></i> PDF Report
                            </label>
                            <label>
                                <input type="radio" name="format" value="json">
                                <i class="fas fa-file-code"></i> JSON Data
                            </label>
                            <label>
                                <input type="radio" name="format" value="csv">
                                <i class="fas fa-file-csv"></i> CSV Spreadsheet
                            </label>
                        </div>
                    </div>
                    <div class="export-settings">
                        <h4>Include</h4>
                        <label>
                            <input type="checkbox" checked> Analysis Results
                        </label>
                        <label>
                            <input type="checkbox" checked> Client Information
                        </label>
                        <label>
                            <input type="checkbox"> Raw Text
                        </label>
                        <label>
                            <input type="checkbox"> Recommendations
                        </label>
                    </div>
                </div>
                <div class="export-actions">
                    <button class="export-btn primary" onclick="performExport('${analysisIds.join(',')}')">
                        <i class="fas fa-download"></i> Export
                    </button>
                    <button class="export-btn" onclick="this.closest('.export-modal').remove()">
                        Cancel
                    </button>
                </div>
            </div>
        `;
        
        document.body.appendChild(modal);
    }

    function performExport(analysisIdsStr) {
        const analysisIds = analysisIdsStr.split(',');
        const format = document.querySelector('input[name="format"]:checked').value;
        
        const data = getAllAnalysesData().filter(item => analysisIds.includes(item.id));
        
        switch (format) {
            case 'pdf':
                exportToPDF(data);
                break;
            case 'json':
                exportToJSON(data);
                break;
            case 'csv':
                exportToCSV(data);
                break;
        }
        
        // Close modal
        document.querySelector('.export-modal').remove();
    }

    function exportToPDF(data) {
        // Create a formatted HTML report
        const reportHtml = generateHTMLReport(data);
        
        // Open in new window for printing/saving as PDF
        const printWindow = window.open('', '_blank');
        printWindow.document.write(reportHtml);
        printWindow.document.close();
        printWindow.print();
    }

    function exportToJSON(data) {
        const jsonData = JSON.stringify(data, null, 2);
        downloadFile(jsonData, 'analyses-export.json', 'application/json');
    }

    function exportToCSV(data) {
        const csvHeaders = ['Date', 'Client', 'Type', 'Content', 'Issues', 'Score'];
        const csvRows = data.map(item => [
            item.date,
            item.clientName,
            item.analysisType,
            (item.content || '').replace(/"/g, '""'),
            item.results?.length || 0,
            item.score || ''
        ]);
        
        const csvContent = [csvHeaders, ...csvRows]
            .map(row => row.map(field => `"${field}"`).join(','))
            .join('\n');
        
        downloadFile(csvContent, 'analyses-export.csv', 'text/csv');
    }

    function downloadFile(content, filename, mimeType) {
        const blob = new Blob([content], { type: mimeType });
        const url = URL.createObjectURL(blob);
        
        const a = document.createElement('a');
        a.href = url;
        a.download = filename;
        document.body.appendChild(a);
        a.click();
        document.body.removeChild(a);
        URL.revokeObjectURL(url);
    }

    // Utility functions
    function highlightSearchTerm(text, term) {
        if (!term || !text) return text;
        
        const regex = new RegExp(`(${term})`, 'gi');
        return text.replace(regex, '<mark>$1</mark>');
    }

    function formatDate(dateString) {
        const date = new Date(dateString);
        return date.toLocaleDateString('en-US', {
            year: 'numeric',
            month: 'short',
            day: 'numeric'
        });
    }

    function formatDateFull(dateString) {
        const date = new Date(dateString);
        return date.toLocaleDateString('en-US', {
            weekday: 'long',
            year: 'numeric',
            month: 'long',
            day: 'numeric'
        });
    }

    function formatTime(dateString) {
        const date = new Date(dateString);
        return date.toLocaleTimeString('en-US', {
            hour: '2-digit',
            minute: '2-digit'
        });
    }

    function groupDataByDate(data) {
        const grouped = {};
        data.forEach(item => {
            const date = new Date(item.date).toDateString();
            if (!grouped[date]) {
                grouped[date] = [];
            }
            grouped[date].push(item);
        });
        return grouped;
    }

    // Bookmark management
    function toggleBookmark(analysisId) {
        if (advancedState.bookmarks.has(analysisId)) {
            advancedState.bookmarks.delete(analysisId);
        } else {
            advancedState.bookmarks.add(analysisId);
        }
        
        // Save to localStorage
        localStorage.setItem('analysisBookmarks', JSON.stringify(Array.from(advancedState.bookmarks)));
        
        updateAdvancedView();
    }

    function loadBookmarks() {
        const saved = localStorage.getItem('analysisBookmarks');
        if (saved) {
            advancedState.bookmarks = new Set(JSON.parse(saved));
        }
    }

    // Keyboard shortcuts
    function setupKeyboardShortcuts() {
        document.addEventListener('keydown', (e) => {
            // Only handle shortcuts when advanced modal is open
            if (!document.getElementById('advancedModal')?.classList.contains('show')) {
                return;
            }
            
            if (e.ctrlKey || e.metaKey) {
                switch (e.key) {
                    case 'f':
                        e.preventDefault();
                        document.getElementById('advancedSearch')?.focus();
                        break;
                    case 'a':
                        e.preventDefault();
                        selectAllItems();
                        break;
                    case 'e':
                        e.preventDefault();
                        exportSelected();
                        break;
                    case '1':
                        e.preventDefault();
                        switchView('list');
                        break;
                    case '2':
                        e.preventDefault();
                        switchView('timeline');
                        break;
                    case '3':
                        e.preventDefault();
                        switchView('grid');
                        break;
                    case '4':
                        e.preventDefault();
                        switchView('analytics');
                        break;
                }
            }
            
            if (e.key === 'Escape') {
                closeAdvancedModal();
            }
        });
    }

    // Event bindings
    function bindListEvents() {
        // Select all checkbox
        const selectAllCheckbox = document.getElementById('selectAll');
        if (selectAllCheckbox) {
            selectAllCheckbox.addEventListener('change', (e) => {
                const checkboxes = document.querySelectorAll('.item-checkbox');
                checkboxes.forEach(checkbox => {
                    checkbox.checked = e.target.checked;
                    const itemId = checkbox.closest('.list-item').dataset.id;
                    if (e.target.checked) {
                        advancedState.selectedItems.add(itemId);
                    } else {
                        advancedState.selectedItems.delete(itemId);
                    }
                });
                updateSelectionStatus();
            });
        }
        
        // Individual checkboxes
        document.querySelectorAll('.item-checkbox').forEach(checkbox => {
            checkbox.addEventListener('change', (e) => {
                const itemId = e.target.closest('.list-item').dataset.id;
                if (e.target.checked) {
                    advancedState.selectedItems.add(itemId);
                } else {
                    advancedState.selectedItems.delete(itemId);
                }
                updateSelectionStatus();
            });
        });
    }

    function updateSelectionStatus() {
        const selectedCount = advancedState.selectedItems.size;
        const statusElement = document.querySelector('.selection-status');
        
        if (statusElement) {
            statusElement.textContent = selectedCount > 0 ? 
                `${selectedCount} item${selectedCount > 1 ? 's' : ''} selected` : '';
        }
        
        // Update bulk action buttons
        const bulkButtons = document.querySelectorAll('.bulk-btn');
        bulkButtons.forEach(btn => {
            btn.disabled = selectedCount === 0;
        });
    }

    // Missing utility functions
    function selectAllItems() {
        const checkboxes = document.querySelectorAll('.item-checkbox');
        const selectAllCheckbox = document.getElementById('selectAll');
        
        if (selectAllCheckbox) {
            selectAllCheckbox.checked = true;
            checkboxes.forEach(checkbox => {
                checkbox.checked = true;
                const itemId = checkbox.closest('.list-item').dataset.id;
                advancedState.selectedItems.add(itemId);
            });
            updateSelectionStatus();
        }
    }

    function updateSort() {
        const sortSelect = document.getElementById('sortBy');
        if (sortSelect) {
            advancedState.sortBy = sortSelect.value;
            updateAdvancedView();
        }
    }

    function toggleSortOrder() {
        advancedState.sortOrder = advancedState.sortOrder === 'desc' ? 'asc' : 'desc';
        updateAdvancedView();
    }

    function deleteSelected() {
        const selectedIds = Array.from(advancedState.selectedItems);
        if (selectedIds.length === 0) {
            alert('Please select items to delete');
            return;
        }
        
        if (confirm(`Are you sure you want to delete ${selectedIds.length} analyses? This action cannot be undone.`)) {
            // Here you would make API calls to delete the analyses
            // For now, we'll just clear the selection
            selectedIds.forEach(id => {
                advancedState.selectedItems.delete(id);
                // Remove from bookmarks if bookmarked
                advancedState.bookmarks.delete(id);
            });
            
            updateAdvancedView();
            alert(`${selectedIds.length} analyses deleted successfully.`);
        }
    }

    function updateAnalytics() {
        const dateRangeSelect = document.getElementById('analyticsDateRange');
        if (dateRangeSelect) {
            const range = dateRangeSelect.value;
            advancedState.filters.dateRange = range;
            updateAdvancedView();
        }
    }

    function initializeCharts(analytics) {
        // Initialize analyses chart
        const analysesCtx = document.getElementById('analysesChart');
        if (analysesCtx && analytics.timeSeriesData) {
            try {
                // Simple chart implementation using basic canvas
                const canvas = analysesCtx.getContext('2d');
                drawTimeSeriesChart(canvas, analytics.timeSeriesData, 'Analyses Over Time');
            } catch (error) {
                console.log('Chart initialization failed:', error);
                analysesCtx.style.display = 'none';
            }
        }

        // Initialize issues chart
        const issuesCtx = document.getElementById('issuesChart');
        if (issuesCtx && analytics.issueDistribution) {
            try {
                const canvas = issuesCtx.getContext('2d');
                drawPieChart(canvas, analytics.issueDistribution, 'Issue Distribution');
            } catch (error) {
                console.log('Chart initialization failed:', error);
                issuesCtx.style.display = 'none';
            }
        }
    }

    function drawTimeSeriesChart(ctx, data, title) {
        const canvas = ctx.canvas;
        const width = canvas.width;
        const height = canvas.height;
        
        // Clear canvas
        ctx.clearRect(0, 0, width, height);
        
        // Draw simple line chart
        ctx.strokeStyle = '#00ffff';
        ctx.lineWidth = 2;
        ctx.beginPath();
        
        const maxValue = Math.max(...data.map(d => d.value));
        const stepX = width / (data.length - 1);
        
        data.forEach((point, index) => {
            const x = index * stepX;
            const y = height - (point.value / maxValue) * height * 0.8;
            
            if (index === 0) {
                ctx.moveTo(x, y);
            } else {
                ctx.lineTo(x, y);
            }
        });
        
        ctx.stroke();
    }

    function drawPieChart(ctx, data, title) {
        const canvas = ctx.canvas;
        const centerX = canvas.width / 2;
        const centerY = canvas.height / 2;
        const radius = Math.min(centerX, centerY) * 0.8;
        
        // Clear canvas
        ctx.clearRect(0, 0, canvas.width, canvas.height);
        
        const total = data.reduce((sum, item) => sum + item.value, 0);
        let currentAngle = 0;
        
        const colors = ['#00ffff', '#ff00ff', '#ffff00', '#ff6600', '#00ff00'];
        
        data.forEach((slice, index) => {
            const sliceAngle = (slice.value / total) * 2 * Math.PI;
            
            ctx.fillStyle = colors[index % colors.length];
            ctx.beginPath();
            ctx.moveTo(centerX, centerY);
            ctx.arc(centerX, centerY, radius, currentAngle, currentAngle + sliceAngle);
            ctx.closePath();
            ctx.fill();
            
            currentAngle += sliceAngle;
        });
    }

    function getTimeSeriesData(data) {
        // Group data by month for time series
        const monthlyData = {};
        
        data.forEach(item => {
            const date = new Date(item.date);
            const monthKey = `${date.getFullYear()}-${String(date.getMonth() + 1).padStart(2, '0')}`;
            
            if (!monthlyData[monthKey]) {
                monthlyData[monthKey] = 0;
            }
            monthlyData[monthKey]++;
        });
        
        return Object.entries(monthlyData)
            .sort(([a], [b]) => a.localeCompare(b))
            .map(([month, count]) => ({ date: month, value: count }));
    }

    function getIssueDistribution(data) {
        const distribution = {};
        
        data.forEach(item => {
            if (item.results) {
                item.results.forEach(result => {
                    const category = result.category || 'Unknown';
                    distribution[category] = (distribution[category] || 0) + 1;
                });
            }
        });
        
        return Object.entries(distribution)
            .map(([category, count]) => ({ label: category, value: count }))
            .sort((a, b) => b.value - a.value);
    }

    function generateHTMLReport(data) {
        const reportDate = new Date().toLocaleDateString();
        
        return `
<!DOCTYPE html>
<html>
<head>
    <title>Analysis Report - ${reportDate}</title>
    <style>
        body { font-family: Arial, sans-serif; margin: 40px; }
        .header { text-align: center; border-bottom: 2px solid #333; padding-bottom: 20px; }
        .analysis { border: 1px solid #ddd; margin: 20px 0; padding: 15px; }
        .meta { background: #f5f5f5; padding: 10px; margin-bottom: 10px; }
        .results { margin-top: 15px; }
        .issue { background: #fff3cd; border: 1px solid #ffeaa7; padding: 8px; margin: 5px 0; }
        .stats { text-align: center; margin: 20px 0; }
        @media print { body { margin: 20px; } }
    </style>
</head>
<body>
    <div class="header">
        <h1>Analysis Report</h1>
        <p>Generated on ${reportDate}</p>
        <p>Total Analyses: ${data.length}</p>
    </div>
    
    ${data.map(item => `
        <div class="analysis">
            <div class="meta">
                <strong>Client:</strong> ${item.clientName} |
                <strong>Type:</strong> ${item.analysisType} |
                <strong>Date:</strong> ${formatDate(item.date)} |
                <strong>Score:</strong> ${item.score || 'N/A'}
            </div>
            
            <div class="content">
                <h3>Analysis Content</h3>
                <p>${item.content || 'No content available'}</p>
            </div>
            
            ${item.results && item.results.length > 0 ? `
                <div class="results">
                    <h3>Issues Found (${item.results.length})</h3>
                    ${item.results.map(result => `
                        <div class="issue">
                            <strong>${result.category || 'Unknown'}:</strong>
                            ${result.text || 'No description'}
                        </div>
                    `).join('')}
                </div>
            ` : '<p>No issues found.</p>'}
        </div>
    `).join('')}
    
    <div class="stats">
        <p>Report generated by Teampulse Negotiations Analysis System</p>
    </div>
</body>
</html>
        `;
    }

    function viewAnalysis(analysisId) {
        // Find the analysis data
        const allData = getAllAnalysesData();
        const analysis = allData.find(item => item.id === analysisId);
        
        if (!analysis) {
            alert('Analysis not found');
            return;
        }
        
        // Create a detailed view modal
        const modal = document.createElement('div');
        modal.className = 'view-analysis-modal';
        modal.innerHTML = `
            <div class="view-analysis-content">
                <div class="view-header">
                    <h3>Analysis Details</h3>
                    <button class="close-btn" onclick="this.closest('.view-analysis-modal').remove()">
                        <i class="fas fa-times"></i>
                    </button>
                </div>
                
                <div class="analysis-details">
                    <div class="detail-section">
                        <h4>Client Information</h4>
                        <div class="detail-grid">
                            <div class="detail-item">
                                <label>Client Name:</label>
                                <span>${analysis.clientName}</span>
                            </div>
                            <div class="detail-item">
                                <label>Analysis Type:</label>
                                <span>${analysis.analysisType}</span>
                            </div>
                            <div class="detail-item">
                                <label>Date:</label>
                                <span>${formatDateFull(analysis.date)}</span>
                            </div>
                            <div class="detail-item">
                                <label>Score:</label>
                                <span>${analysis.score || 'N/A'}</span>
                            </div>
                        </div>
                    </div>
                    
                    <div class="detail-section">
                        <h4>Analysis Content</h4>
                        <div class="content-text">
                            ${analysis.content || 'No content available'}
                        </div>
                    </div>
                    
                    ${analysis.results && analysis.results.length > 0 ? `
                        <div class="detail-section">
                            <h4>Issues Found (${analysis.results.length})</h4>
                            <div class="issues-list">
                                ${analysis.results.map((result, index) => `
                                    <div class="issue-item">
                                        <div class="issue-header">
                                            <span class="issue-category">${result.category || 'Unknown'}</span>
                                            <span class="issue-number">#${index + 1}</span>
                                        </div>
                                        <div class="issue-text">
                                            ${result.text || 'No description available'}
                                        </div>
                                    </div>
                                `).join('')}
                            </div>
                        </div>
                    ` : '<div class="detail-section"><p>No issues found in this analysis.</p></div>'}
                </div>
                
                <div class="view-actions">
                    <button class="view-btn primary" onclick="exportAnalysis('${analysisId}')">
                        <i class="fas fa-download"></i> Export
                    </button>
                    <button class="view-btn" onclick="toggleBookmark('${analysisId}'); this.querySelector('i').className = window.advancedState?.bookmarks.has('${analysisId}') ? 'fas fa-bookmark' : 'far fa-bookmark';">
                        <i class="fas fa-bookmark"></i> ${advancedState.bookmarks.has(analysisId) ? 'Remove Bookmark' : 'Add Bookmark'}
                    </button>
                    <button class="view-btn" onclick="this.closest('.view-analysis-modal').remove()">
                        Close
                    </button>
                </div>
            </div>
        `;
        
        document.body.appendChild(modal);
    }

    // Client comparison functionality
    function openComparisonView() {
        const modal = document.createElement('div');
        modal.className = 'comparison-modal';
        modal.innerHTML = `
            <div class="comparison-modal-content">
                <div class="comparison-header">
                    <h3>Client Comparison</h3>
                    <button class="close-btn" onclick="this.closest('.comparison-modal').remove()">
                        <i class="fas fa-times"></i>
                    </button>
                </div>
                
                <div class="comparison-setup">
                    <div class="client-selector">
                        <h4>Select Clients to Compare</h4>
                        <div class="client-selection-grid">
                            ${getUniqueClients().map(client => `
                                <label class="client-option">
                                    <input type="checkbox" class="client-checkbox" value="${client}" 
                                           onchange="updateComparison()">
                                    <span>${client}</span>
                                </label>
                            `).join('')}
                        </div>
                    </div>
                </div>
                
                <div id="comparisonResults" class="comparison-results">
                    <p class="comparison-placeholder">Select 2 or more clients to see comparison</p>
                </div>
            </div>
        `;
        
        document.body.appendChild(modal);
    }

    function updateComparison() {
        const selectedClients = Array.from(document.querySelectorAll('.client-checkbox:checked'))
            .map(cb => cb.value);
        
        const resultsContainer = document.getElementById('comparisonResults');
        
        if (selectedClients.length < 2) {
            resultsContainer.innerHTML = '<p class="comparison-placeholder">Select 2 or more clients to see comparison</p>';
            return;
        }
        
        const allData = getAllAnalysesData();
        const comparisonData = selectedClients.map(clientName => {
            const clientAnalyses = allData.filter(item => item.clientName === clientName);
            
            return {
                clientName,
                totalAnalyses: clientAnalyses.length,
                averageScore: clientAnalyses.reduce((sum, item) => sum + (item.score || 0), 0) / clientAnalyses.length || 0,
                totalIssues: clientAnalyses.reduce((sum, item) => sum + (item.results?.length || 0), 0),
                issueTypes: getClientIssueBreakdown(clientAnalyses),
                recentActivity: clientAnalyses.sort((a, b) => new Date(b.date) - new Date(a.date)).slice(0, 3),
                analysisTypes: getClientAnalysisTypes(clientAnalyses)
            };
        });
        
        resultsContainer.innerHTML = `
            <div class="comparison-grid">
                ${comparisonData.map(client => `
                    <div class="comparison-card">
                        <h4>${client.clientName}</h4>
                        
                        <div class="comparison-stats">
                            <div class="stat-item">
                                <label>Total Analyses</label>
                                <span class="stat-value">${client.totalAnalyses}</span>
                            </div>
                            <div class="stat-item">
                                <label>Average Score</label>
                                <span class="stat-value">${client.averageScore.toFixed(1)}</span>
                            </div>
                            <div class="stat-item">
                                <label>Total Issues</label>
                                <span class="stat-value">${client.totalIssues}</span>
                            </div>
                        </div>
                        
                        <div class="comparison-section">
                            <h5>Issue Breakdown</h5>
                            <div class="issue-breakdown">
                                ${Object.entries(client.issueTypes).map(([type, count]) => `
                                    <div class="issue-type-row">
                                        <span>${type}</span>
                                        <span class="issue-count">${count}</span>
                                    </div>
                                `).join('')}
                            </div>
                        </div>
                        
                        <div class="comparison-section">
                            <h5>Analysis Types</h5>
                            <div class="analysis-types">
                                ${Object.entries(client.analysisTypes).map(([type, count]) => `
                                    <div class="analysis-type-badge">
                                        ${type} (${count})
                                    </div>
                                `).join('')}
                            </div>
                        </div>
                        
                        <div class="comparison-section">
                            <h5>Recent Activity</h5>
                            <div class="recent-activity">
                                ${client.recentActivity.map(activity => `
                                    <div class="activity-item">
                                        <span class="activity-type">${activity.analysisType}</span>
                                        <span class="activity-date">${formatDate(activity.date)}</span>
                                    </div>
                                `).join('')}
                            </div>
                        </div>
                    </div>
                `).join('')}
            </div>
            
            <div class="comparison-summary">
                <h4>Comparison Summary</h4>
                <div class="summary-insights">
                    ${generateComparisonInsights(comparisonData)}
                </div>
            </div>
        `;
    }

    function getUniqueClients() {
        const allData = getAllAnalysesData();
        return [...new Set(allData.map(item => item.clientName))];
    }

    function getClientIssueBreakdown(analyses) {
        const breakdown = {};
        analyses.forEach(analysis => {
            if (analysis.results) {
                analysis.results.forEach(result => {
                    const category = result.category || 'Unknown';
                    breakdown[category] = (breakdown[category] || 0) + 1;
                });
            }
        });
        return breakdown;
    }

    function getClientAnalysisTypes(analyses) {
        const types = {};
        analyses.forEach(analysis => {
            const type = analysis.analysisType || 'Unknown';
            types[type] = (types[type] || 0) + 1;
        });
        return types;
    }

    function generateComparisonInsights(comparisonData) {
        if (comparisonData.length < 2) return '';
        
        const insights = [];
        
        // Find highest and lowest scoring clients
        const sortedByScore = [...comparisonData].sort((a, b) => b.averageScore - a.averageScore);
        insights.push(`<div class="insight">🏆 <strong>${sortedByScore[0].clientName}</strong> has the highest average score (${sortedByScore[0].averageScore.toFixed(1)})</div>`);
        
        if (sortedByScore.length > 1) {
            insights.push(`<div class="insight">⚠️ <strong>${sortedByScore[sortedByScore.length - 1].clientName}</strong> has the lowest average score (${sortedByScore[sortedByScore.length - 1].averageScore.toFixed(1)})</div>`);
        }
        
        // Find most active client
        const sortedByActivity = [...comparisonData].sort((a, b) => b.totalAnalyses - a.totalAnalyses);
        insights.push(`<div class="insight">📊 <strong>${sortedByActivity[0].clientName}</strong> is the most active with ${sortedByActivity[0].totalAnalyses} analyses</div>`);
        
        // Find client with most issues
        const sortedByIssues = [...comparisonData].sort((a, b) => b.totalIssues - a.totalIssues);
        insights.push(`<div class="insight">🚨 <strong>${sortedByIssues[0].clientName}</strong> has the most issues detected (${sortedByIssues[0].totalIssues})</div>`);
        
        return insights.join('');
    }

    // Mock data functions (replace with actual API calls)
    function getAllAnalysesData() {
        // This should be replaced with actual data from your API
        return [
            {
                id: '1',
                clientName: 'Tech Corp',
                analysisType: 'Contract Review',
                content: 'Sample contract analysis content with detailed examination of terms and conditions. This analysis covers various aspects including liability clauses, termination conditions, and payment terms.',
                date: new Date().toISOString(),
                score: 85,
                results: [
                    { category: 'manipulation', text: 'Potential manipulation tactic detected in payment terms section' },
                    { category: 'cognitive_bias', text: 'Anchoring bias evident in pricing structure' }
                ]
            },
            {
                id: '2',
                clientName: 'Global Industries',
                analysisType: 'Negotiation Strategy',
                content: 'Strategic analysis for upcoming merger negotiations. Focus on identifying potential leverage points and risk factors.',
                date: new Date(Date.now() - 86400000).toISOString(), // Yesterday
                score: 92,
                results: [
                    { category: 'rhetological_fallacy', text: 'False dichotomy in proposed deal structure' },
                    { category: 'manipulation', text: 'Pressure tactics in timeline requirements' },
                    { category: 'cognitive_bias', text: 'Confirmation bias in market analysis' }
                ]
            },
            {
                id: '3',
                clientName: 'StartupX',
                analysisType: 'Partnership Agreement',
                content: 'Review of partnership agreement terms for equity distribution and decision-making processes.',
                date: new Date(Date.now() - 172800000).toISOString(), // 2 days ago
                score: 78,
                results: [
                    { category: 'manipulation', text: 'Unbalanced voting rights structure' }
                ]
            }
        ];
    }

    function loadAdvancedData() {
        // Load bookmarks from localStorage
        loadBookmarks();
        
        // Initialize other data
        advancedState.analytics = null;
    }

    // Initialize advanced features
    function initAdvancedFeatures() {
        setupKeyboardShortcuts();
        loadAdvancedData();
        
        // Bind search input
        const searchInput = document.getElementById('advancedSearch');
        if (searchInput) {
            searchInput.addEventListener('input', (e) => {
                performAdvancedSearch(e.target.value);
            });
        }
        
        // Bind filter inputs
        document.querySelectorAll('.filter-select').forEach(select => {
            select.addEventListener('change', (e) => {
                const filterType = e.target.dataset.filter;
                advancedState.filters[filterType] = e.target.value;
                updateAdvancedView();
            });
        });
        
        // Bind view tabs
        document.querySelectorAll('.view-tab').forEach(tab => {
            tab.addEventListener('click', (e) => {
                const viewType = e.target.dataset.view;
                switchView(viewType);
            });
        });
    }

    // Call initialization
    if (document.readyState === 'loading') {
        document.addEventListener('DOMContentLoaded', initAdvancedFeatures);
    } else {
        initAdvancedFeatures();
    }

    // ===== Global Functions Export =====
    window.showClientForm = showClientForm;
    window.selectClient = selectClient;
    window.editClient = editClient;
    window.deleteClient = deleteClient;
    window.startAnalysis = startAnalysis;
    window.createNewAnalysis = createNewAnalysis;
    
    // Debug functions for NEW onboarding manager
    window.debugCloseOnboarding = () => window.onboardingManager?.forceComplete();
    window.debugShowOnboarding = () => window.onboardingManager?.forceShow();
    window.debugResetOnboarding = () => window.onboardingManager?.reset();
    window.debugGetState = () => window.onboardingManager?.getState();
    
    // Advanced navigation functions
    window.openAdvancedModal = openAdvancedModal;
    window.closeAdvancedModal = closeAdvancedModal;
    window.switchView = switchView;
    window.performAdvancedSearch = performAdvancedSearch;
    window.exportSelected = exportSelected;
    window.exportAnalysis = exportAnalysis;
    window.toggleBookmark = toggleBookmark;
    window.viewAnalysis = viewAnalysis;
    window.selectAllItems = selectAllItems;
    window.updateSort = updateSort;
    window.toggleSortOrder = toggleSortOrder;
    window.deleteSelected = deleteSelected;
    window.updateAnalytics = updateAnalytics;
    window.performExport = performExport;
    window.openComparisonView = openComparisonView;
    window.updateComparison = updateComparison;

})();<|MERGE_RESOLUTION|>--- conflicted
+++ resolved
@@ -1831,7 +1831,7 @@
             } else {
                 const url = isEdit ? `/api/clients/${clientId}` : '/api/clients';
                 const method = isEdit ? 'PUT' : 'POST';
-<<<<<<< HEAD
+
 
                 const response = await fetch(url, {
                     method,
@@ -1852,7 +1852,6 @@
                 elements.clientSearch.value = '';
             }
 
-=======
 
 
                 const response = await fetch(url, {
@@ -1874,7 +1873,7 @@
                 elements.clientSearch.value = '';
             }
 
->>>>>>> 4fe703e7
+        main
             // Update local client list immediately so sidebar reflects the change
             const existingIndex = state.clients.findIndex(c => c.id === savedClient.id);
             if (existingIndex !== -1) {
@@ -1885,9 +1884,6 @@
 
             // Set current client to the newly saved one
             state.currentClient = savedClient;
-
-<<<<<<< HEAD
-=======
 
                 const response = await fetch(url, {
                     method,
@@ -1915,24 +1911,24 @@
             state.currentClient = state.clients.find(c => c.id === savedClient.id) || savedClient;
         main
 
->>>>>>> 4fe703e7
+        main
             // Update UI with refreshed state
             renderClientsList();
             updateClientCount();
             updateNavClientInfo(state.currentClient);
             updateWorkspaceClientInfo(state.currentClient);
 
-<<<<<<< HEAD
+
             // Refresh clients from API in background to ensure state sync
             loadClients(true).catch(err => console.error('Failed to refresh clients:', err));
 
-=======
+
  
             // Refresh clients from API in background to ensure state sync
             loadClients(true).catch(err => console.error('Failed to refresh clients:', err));
 
         main
->>>>>>> 4fe703e7
+        main
             // Show analysis dashboard for the client
             showSection('analysis-dashboard');
             clearAnalysisDisplay();
