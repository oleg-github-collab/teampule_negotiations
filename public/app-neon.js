// TeamPulse Turbo - Neon Enhanced Frontend
(() => {
    'use strict';

    // ===== Application State =====
    const state = {
        currentClient: null,
        currentAnalysis: null,
        clients: [],
        analyses: [],
        selectedFragments: [],
        recommendationsHistory: {}, // clientId -> array of recommendations
        originalText: null,
        onboardingCompleted: false,
        onboardingStep: 1,
        isAnalyzing: false,
        tokenUsage: {
            used: 0,
            total: 512000,
            percentage: 0
        },
        ui: {
            leftSidebarCollapsed: false,
            rightSidebarCollapsed: false,
            currentView: 'welcome',
            analysisStep: 1,
            highlightsView: 'list', // list, text, filter
            filters: {
                showManipulation: true,
                showCognitiveBias: true,
                showRhetoricalFallacy: true,
                minSeverity: 1,
                maxSeverity: 3,
                searchText: ''
            },
            filtersVisible: false
        }
    };

    // ===== DOM Elements Cache =====
    const $ = (sel) => document.querySelector(sel);
    const $$ = (sel) => Array.from(document.querySelectorAll(sel));

    const elements = {
        // Layout
        sidebarLeft: $('#sidebar-left'),
        sidebarRight: $('#sidebar-right'),
        mainContent: $('#main-content'),
        sidebarRightToggle: $('#sidebar-right-toggle'),
        mobileMenuToggle: $('#mobile-menu-toggle'),
        workspaceToggle: $('#workspace-toggle'),
        
        // Onboarding
        onboardingModal: document.getElementById('onboarding-modal'),
        onboardingClose: document.getElementById('onboarding-close'),
        onboardingProgress: document.getElementById('onboarding-progress'),
        progressText: document.getElementById('progress-text'),
        nextStep: document.getElementById('next-step'),
        prevStep: document.getElementById('prev-step'),
        skipOnboarding: document.getElementById('skip-onboarding'),

        // Client Management
        clientList: $('#client-list'),
        clientSearch: $('#client-search'),
        clientCount: $('#client-count'),
        newClientBtn: $('#new-client-btn'),
        welcomeNewClient: $('#welcome-new-client'),
        welcomeHelp: $('#welcome-help'),
        
        // Navigation
        navClientInfo: $('#nav-client-info'),
        navClientAvatar: $('#nav-client-avatar'),
        navClientName: $('#nav-client-name'),
        navClientSector: $('#nav-client-sector'),
        
        // Token Counter
        tokenCounter: $('#token-counter'),
        usedTokens: $('#used-tokens'),
        totalTokens: $('#total-tokens'),
        tokenProgressFill: $('#token-progress-fill'),
        workspaceUsedTokens: $('#workspace-used-tokens'),
        workspaceTotalTokens: $('#workspace-total-tokens'),
        workspaceTokenProgress: $('#workspace-token-progress'),
        workspaceTokenPercentage: $('#workspace-token-percentage'),
        
        // Tabs & Content
        welcomeScreen: $('#welcome-screen'),
        clientForm: $('#client-form'),
        analysisDashboard: $('#analysis-dashboard'),
        
        // Client Form
        clientFormTitle: $('#client-form-title'),
        saveClientBtn: $('#save-client-btn'),
        cancelClientBtn: $('#cancel-client-btn'),
        
        // Analysis
        textMethod: $('#text-method'),
        fileMethod: $('#file-method'),
        textInputContent: $('#text-input-content'),
        fileInputContent: $('#file-input-content'),
        negotiationText: $('#negotiation-text'),
        fileDropzone: $('#file-dropzone'),
        fileInput: $('#file-input'),
        chooseFileBtn: $('#choose-file-btn'),
        filePreview: $('#file-preview'),
        fileName: $('#file-name'),
        fileSize: $('#file-size'),
        removeFileBtn: $('#remove-file-btn'),
        startAnalysisBtn: $('#start-analysis-btn'),
        clearTextBtn: $('#clear-text-btn'),
        pasteBtn: $('#paste-btn'),
        charCount: $('#char-count'),
        wordCount: $('#word-count'),
        estimatedTokens: $('#estimated-tokens'),
        
        // Results
        resultsSection: $('#results-section'),
        stepInput: $('#step-input'),
        stepAnalysis: $('#step-analysis'),
        stepResults: $('#step-results'),
        manipulationsCount: $('#manipulations-count'),
        biasesCount: $('#biases-count'),
        fallaciesCount: $('#fallacies-count'),
        recommendationsCount: $('#recommendations-count'),
        barometerScore: $('#barometer-score'),
        barometerLabel: $('#barometer-label'),
        barometerComment: $('#barometer-comment'),
        gaugeCircle: $('#gauge-circle'),
        highlightsList: $('#highlights-list'),
        fulltextContent: $('#fulltext-content'),
        fragmentsContent: $('#fragments-content'),
        listView: $('#list-view'),
        textView: $('#text-view'),
        highlightsView: $('#highlights-view'),
        filterView: $('#filter-view'),
        filtersPanel: $('#filters-panel'),
        filterManipulation: $('#filter-manipulation'),
        filterCognitiveBias: $('#filter-cognitive-bias'),
        filterRhetoricalFallacy: $('#filter-rhetorical-fallacy'),
        filterMinSeverity: $('#filter-min-severity'),
        filterMaxSeverity: $('#filter-max-severity'),
        filterSearch: $('#filter-search'),
        clearFiltersBtn: $('#clear-filters'),
        applyFiltersBtn: $('#apply-filters'),
        
        // Workspace
        workspaceClientInfo: $('#workspace-client-info'),
        recommendationsHistorySection: $('#recommendations-history-section'),
        recommendationsHistory: $('#recommendations-history'),
        recommendationsCount: $('#recommendations-count'),
        fragmentsCount: $('#fragments-count'),
        fragmentsDropZone: $('#fragments-drop-zone'),
        selectedFragments: $('#selected-fragments'),
        getAdviceBtn: $('#get-advice-btn'),
        exportSelectedBtn: $('#export-selected-btn'),
        clearWorkspaceBtn: $('#clear-workspace-btn'),
        
        // Analysis History
        analysisHistory: $('#analysis-history'),
        analysisCount: $('#analysis-count'),
        newAnalysisBtn: $('#new-analysis-btn'),
        analysisHistoryBtn: $('#analysis-history-btn'),
        
        // Notifications
        notifications: $('#notifications'),
        
        // Product switcher
        productDropdownBtn: $('#product-dropdown-btn'),
        productDropdown: $('#product-dropdown')
    };

    // ===== Utility Functions =====
    function showNotification(message, type = 'info', duration = 5000) {
        if (!elements.notifications) return;

        const notification = document.createElement('div');
        notification.className = `notification notification-${type}`;
        
        const icons = {
            success: 'fa-check-circle',
            error: 'fa-exclamation-circle',
            warning: 'fa-exclamation-triangle',
            info: 'fa-info-circle'
        };

        notification.innerHTML = `
            <div class="notification-content">
                <i class="fas ${icons[type] || icons.info}"></i>
                <span>${escapeHtml(message)}</span>
            </div>
        `;

        elements.notifications.appendChild(notification);

        // Auto remove
        setTimeout(() => {
            if (notification.parentNode) {
                notification.style.animation = 'slideOut 0.3s ease-in forwards';
                setTimeout(() => notification.remove(), 300);
            }
        }, duration);

        // Click to remove
        notification.addEventListener('click', () => {
            notification.style.animation = 'slideOut 0.3s ease-in forwards';
            setTimeout(() => notification.remove(), 300);
        });
    }

    function escapeHtml(text) {
        const div = document.createElement('div');
        div.textContent = text;
        return div.innerHTML;
    }

    // Handle analysis SSE stream
    async function handleAnalysisStream(response) {
        return new Promise((resolve, reject) => {
            const reader = response.body.getReader();
            const decoder = new TextDecoder();
            let buffer = '';
            let allHighlights = [];
            let analysisData = {};

            function processChunk() {
                reader.read().then(({ done, value }) => {
                    if (done) {
                        // Stream finished
                        if (analysisData.analysis) {
                            resolve(analysisData);
                        } else {
                            reject(new Error('Аналіз не завершився правильно'));
                        }
                        return;
                    }

                    // Decode and process chunk
                    buffer += decoder.decode(value, { stream: true });
                    const lines = buffer.split('\n');
                    buffer = lines.pop() || ''; // Keep incomplete line in buffer

                    for (const line of lines) {
                        if (line.startsWith('data: ')) {
                            const dataLine = line.slice(6); // Remove 'data: '
                            
                            if (dataLine === '{"type":"complete"}') {
                                // Analysis complete - prepare final data
                                analysisData.analysis = {
                                    highlights: allHighlights,
                                    summary: analysisData.summary,
                                    barometer: analysisData.barometer,
                                    issues_count: allHighlights.length
                                };
                                continue;
                            }

                            try {
                                const eventData = JSON.parse(dataLine);
                                console.log('📡 SSE Event:', eventData.type);

                                switch (eventData.type) {
                                    case 'highlight':
                                        allHighlights.push(eventData);
                                        break;
                                    case 'merged_highlights':
                                        allHighlights = eventData.items || [];
                                        break;
                                    case 'summary':
                                        analysisData.summary = eventData;
                                        break;
                                    case 'barometer':
                                        analysisData.barometer = eventData;
                                        break;
                                    case 'progress':
                                    case 'analysis_started':
                                    case 'analysis_saved':
                                        // Just log progress events
                                        break;
                                }
                            } catch (e) {
                                console.warn('Failed to parse SSE data:', dataLine, e);
                            }
                        }
                    }

                    // Continue reading
                    processChunk();
                }).catch(reject);
            }

            processChunk();
        });
    }

    function estimateTokens(text) {
        if (!text) return 0;
        return Math.ceil(text.length / 4);
    }

    function formatNumber(num) {
        return num.toLocaleString('uk-UA');
    }

    function debounce(func, wait) {
        let timeout;
        return function executedFunction(...args) {
            const later = () => {
                clearTimeout(timeout);
                func(...args);
            };
            clearTimeout(timeout);
            timeout = setTimeout(later, wait);
        };
    }

    // ===== Token Management =====
    async function loadTokenUsage() {
        try {
            // Add timestamp and cache busting for reliable daily updates
            const today = new Date().toISOString().split('T')[0]; // YYYY-MM-DD format
            const response = await fetch(`/api/usage?date=${today}&_=${Date.now()}`);
            const data = await response.json();
            
            if (data.success) {
                const newUsage = {
                    used: data.used_tokens || 0,
                    total: data.total_tokens || 512000,
                    percentage: data.percentage || 0,
                    daily_used: data.daily_used || 0,
                    daily_limit: data.daily_limit || 50000,
                    daily_percentage: data.daily_percentage || 0,
                    last_updated: new Date().toISOString(),
                    date: today
                };
                
                // Store in state with validation
                state.tokenUsage = { ...state.tokenUsage, ...newUsage };
                
                // Cache in localStorage for offline resilience
                localStorage.setItem('teampulse-token-usage', JSON.stringify({
                    ...newUsage,
                    cached_at: Date.now()
                }));
                
                updateTokenDisplay();
                console.log('📊 Token usage updated:', newUsage);
            }
        } catch (error) {
            console.error('Error loading token usage:', error);
            
            // Fallback to cached data if available
            const cached = localStorage.getItem('teampulse-token-usage');
            if (cached) {
                try {
                    const cachedData = JSON.parse(cached);
                    const cacheAge = Date.now() - cachedData.cached_at;
                    
                    // Use cached data if less than 1 hour old
                    if (cacheAge < 3600000) {
                        state.tokenUsage = { ...state.tokenUsage, ...cachedData };
                        updateTokenDisplay();
                        console.log('📊 Using cached token usage:', cachedData);
                    }
                } catch (e) {
                    console.error('Error parsing cached token usage:', e);
                }
            }
            
            // Show user-friendly error notification
            showNotification('Помилка завантаження даних про токени. Використовуємо кеш.', 'warning');
        }
    }

    function updateTokenDisplay() {
        const { used, total, percentage, dailyUsed, dailyLimit, dailyPercentage } = state.tokenUsage;
        
        // Calculate display values
        const displayUsed = dailyUsed || used;
        const displayTotal = dailyLimit || total;
        const displayPercentage = dailyPercentage || percentage;
        
        // Top nav token counter - show daily usage primarily
        if (elements.usedTokens) {
            elements.usedTokens.textContent = formatNumber(displayUsed);
            elements.usedTokens.title = `Сьогодні: ${formatNumber(dailyUsed || 0)}/${formatNumber(dailyLimit || 0)} | Всього: ${formatNumber(used)}/${formatNumber(total)}`;
        }
        if (elements.totalTokens) {
            elements.totalTokens.textContent = formatNumber(displayTotal);
        }
        if (elements.tokenProgressFill) {
            elements.tokenProgressFill.style.width = `${displayPercentage}%`;
            
            // Color coding based on daily usage
            if (displayPercentage > 90) {
                elements.tokenProgressFill.style.background = 'linear-gradient(90deg, var(--danger), var(--neon-pink))';
            } else if (displayPercentage > 70) {
                elements.tokenProgressFill.style.background = 'linear-gradient(90deg, var(--warning), var(--neon-yellow))';
            } else {
                elements.tokenProgressFill.style.background = 'var(--gradient-accent)';
            }
        }

        // Workspace token display - show daily usage
        if (elements.workspaceUsedTokens) {
            elements.workspaceUsedTokens.textContent = formatNumber(displayUsed);
            elements.workspaceUsedTokens.title = `Денне використання: ${formatNumber(dailyUsed || 0)}`;
        }
        if (elements.workspaceTotalTokens) {
            elements.workspaceTotalTokens.textContent = formatNumber(displayTotal);
            elements.workspaceTotalTokens.title = `Денний ліміт: ${formatNumber(dailyLimit || 0)}`;
        }
        if (elements.workspaceTokenPercentage) {
            elements.workspaceTokenPercentage.textContent = `${Math.round(displayPercentage)}%`;
            elements.workspaceTokenPercentage.title = `Сьогодні використано: ${Math.round(displayPercentage)}%`;
        }
        if (elements.workspaceTokenProgress) {
            elements.workspaceTokenProgress.style.width = `${displayPercentage}%`;
            if (displayPercentage > 90) {
                elements.workspaceTokenProgress.style.background = 'var(--danger)';
            } else if (percentage > 70) {
                elements.workspaceTokenProgress.style.background = 'var(--warning)';
            } else {
                elements.workspaceTokenProgress.style.background = 'var(--gradient-accent)';
            }
        }
    }

    // ===== Layout Management =====
    function toggleSidebar(side) {
        // Left sidebar is now always visible, only right sidebar can be toggled
        if (side === 'right') {
            const sidebar = elements.sidebarRight;
            state.ui.rightSidebarCollapsed = !state.ui.rightSidebarCollapsed;
            sidebar.classList.toggle('collapsed', state.ui.rightSidebarCollapsed);
            
            // Update main content margin
            if (window.innerWidth > 1024) {
                elements.mainContent.style.marginRight = state.ui.rightSidebarCollapsed ? '0' : 'var(--right-panel-width)';
            }
            
            // Update toggle icon
            const icon = elements.sidebarRightToggle?.querySelector('i');
            if (icon) {
                icon.className = state.ui.rightSidebarCollapsed ? 'fas fa-chevron-left' : 'fas fa-chevron-right';
            }
            
            // Save state
            localStorage.setItem('teampulse-ui-state', JSON.stringify(state.ui));
        }
    }

    function showSection(sectionId) {
        console.log('🔧 showSection called with:', sectionId);
        
        // Hide all sections
        const sections = ['welcome-screen', 'client-form', 'analysis-dashboard'];
        sections.forEach(id => {
            const el = $(`#${id}`);
            if (el) {
                el.style.display = 'none';
                console.log('🔧 Hidden section:', id);
            } else {
                console.warn('⚠️ Section element not found:', id);
            }
        });
        
        // Show target section
        const target = $(`#${sectionId}`);
        if (target) {
            target.style.display = 'block';
            state.ui.currentView = sectionId;
            console.log('✅ Showed section:', sectionId, 'currentView:', state.ui.currentView);
        } else {
            console.error('❌ Target section not found:', sectionId);
        }
    }

    function updateInputMethod(method) {
        // Update buttons
        elements.textMethod?.classList.toggle('active', method === 'text');
        elements.fileMethod?.classList.toggle('active', method === 'file');
        
        // Update content
        if (elements.textInputContent) {
            elements.textInputContent.style.display = method === 'text' ? 'block' : 'none';
        }
        if (elements.fileInputContent) {
            elements.fileInputContent.style.display = method === 'file' ? 'block' : 'none';
        }
        
        // Ensure textarea is interactive when text method is active
        if (method === 'text' && elements.negotiationText) {
            // Remove any potential disable states
            elements.negotiationText.disabled = false;
            elements.negotiationText.readOnly = false;
            
            // Ensure proper styles
            elements.negotiationText.style.pointerEvents = 'auto';
            elements.negotiationText.style.userSelect = 'text';
            
            // Force focus after a brief delay to ensure element is visible
            setTimeout(() => {
                if (elements.negotiationText && method === 'text') {
                    elements.negotiationText.focus();
                }
            }, 100);
        }
    }

    // ===== Onboarding System =====
    function initOnboarding() {
        console.log('🎓 Initializing NEW OnboardingManager...');
        
        // Use new SOLID-compliant OnboardingManager
        if (window.OnboardingManager) {
            window.onboardingManager = new window.OnboardingManager();
        } else {
            console.error('🎓 OnboardingManager not loaded!');
        }
    }

    function showOnboarding() {
        console.log('🎓 showOnboarding called - using NEW manager');
        if (window.onboardingManager) {
            window.onboardingManager.forceShow();
        } else {
            console.error('🎓 OnboardingManager not initialized!');
        }
    }

    function updateOnboardingStep() {
        const maxSteps = 4;
        const progress = (state.onboardingStep / maxSteps) * 100;
        
        if (elements.onboardingProgress) {
            elements.onboardingProgress.style.width = `${progress}%`;
        }
        if (elements.progressText) {
            elements.progressText.textContent = `Крок ${state.onboardingStep} з ${maxSteps}`;
        }

        // Show/hide steps
        for (let i = 1; i <= maxSteps; i++) {
            const step = $(`#onboarding-step-${i}`);
            if (step) {
                step.classList.toggle('active', i === state.onboardingStep);
                step.style.display = i === state.onboardingStep ? 'block' : 'none';
            }
        }

        // Update navigation buttons
        if (elements.prevStep) {
            elements.prevStep.style.display = state.onboardingStep > 1 ? 'inline-flex' : 'none';
        }
        if (elements.nextStep) {
            if (state.onboardingStep < maxSteps) {
                elements.nextStep.innerHTML = 'Далі <i class="fas fa-arrow-right"></i>';
            } else {
                elements.nextStep.innerHTML = '<i class="fas fa-rocket"></i> Розпочати роботу';
            }
        }
    }

    // Old onboarding functions replaced by OnboardingManager

    // ===== Reliable API Functions =====
    async function makeReliableApiRequest(url, options = {}, maxRetries = 3) {
        console.log(`📡 Making reliable API request to: ${url}`);
        
        const makeRequest = async (attempt = 1) => {
            try {
                console.log(`📡 API request attempt ${attempt}/${maxRetries} to ${url}`);
                
                // Default options
                const defaultOptions = {
                    method: 'GET',
                    headers: {}
                };
                
                // Only set Content-Type for JSON if body is not FormData
                if (options.body && !(options.body instanceof FormData)) {
                    defaultOptions.headers['Content-Type'] = 'application/json';
                }
                
                // Merge options
                const finalOptions = { ...defaultOptions, ...options };
                
                // Merge headers properly
                finalOptions.headers = { ...defaultOptions.headers, ...options.headers };
                
                // Add timeout
                const controller = new AbortController();
                const timeout = setTimeout(() => controller.abort(), 30000); // 30 second timeout
                finalOptions.signal = controller.signal;
                
                const response = await fetch(url, finalOptions);
                clearTimeout(timeout);
                
                console.log(`📡 API response status: ${response.status} for ${url}`);
                
                // Handle auth errors
                if (response.status === 401) {
                    console.log('❌ Unauthorized, redirecting to login');
                    window.location.href = '/login';
                    return null;
                }
                
                // Retry on server errors
                if (!response.ok) {
                    if ((response.status === 500 || response.status === 503) && attempt < maxRetries) {
                        console.log(`⚠️ Server error ${response.status}, retrying in ${1000 * attempt}ms...`);
                        await new Promise(resolve => setTimeout(resolve, 1000 * attempt));
                        return makeRequest(attempt + 1);
                    }
                    
                    // Try to get error message
                    let errorMessage = `HTTP Error: ${response.status}`;
                    try {
                        const contentType = response.headers.get('content-type');
                        if (contentType && contentType.includes('application/json')) {
                            const errorData = await response.json();
                            if (errorData.error) {
                                errorMessage = errorData.error;
                            } else if (errorData.message) {
                                errorMessage = errorData.message;
                            }
                        }
                    } catch (e) {
                        console.log('Could not parse error response');
                    }
                    
                    throw new Error(errorMessage);
                }
                
                // Validate content type for successful responses
                const contentType = response.headers.get('content-type');
                if (!contentType || !contentType.includes('application/json')) {
                    console.warn(`Server returned non-JSON response for ${url}, content-type:`, contentType);
                    if (attempt < maxRetries) {
                        await new Promise(resolve => setTimeout(resolve, 1000 * attempt));
                        return makeRequest(attempt + 1);
                    }
                    throw new Error('Сервер повернув некоректний формат даних (не JSON)');
                }
                
                // Parse JSON
                const data = await response.json();
                
                // Validate response structure
                if (data.error) {
                    throw new Error(data.error);
                }
                
                return data;
                
            } catch (error) {
                console.log(`📡 API request error for ${url}:`, error.message);
                
                if (error.name === 'AbortError' && attempt < maxRetries) {
                    console.log(`⚠️ Request timeout for ${url}, retrying in ${1000 * attempt}ms...`);
                    await new Promise(resolve => setTimeout(resolve, 1000 * attempt));
                    return makeRequest(attempt + 1);
                }
                
                if (error.message.includes('Failed to fetch') && attempt < maxRetries) {
                    console.log(`⚠️ Network error for ${url}, retrying in ${1000 * attempt}ms...`);
                    await new Promise(resolve => setTimeout(resolve, 1000 * attempt));
                    return makeRequest(attempt + 1);
                }
                
                throw error;
            }
        };
        
        return makeRequest();
    }

    // ===== Client Management =====
    async function loadClients(forceRefresh = false) {
        console.log('🔄 Loading clients...', { forceRefresh, currentCount: state.clients?.length || 0 });
        try {
            // Add cache busting if forcing refresh
            const cacheBuster = forceRefresh ? `?_=${Date.now()}` : '';
            const response = await fetch(`/api/clients${cacheBuster}`);
            console.log('📡 Response status:', response.status);
            
            if (response.status === 401) {
                console.log('❌ Unauthorized, redirecting to login');
                window.location.href = '/login';
                return;
            }
            
            const data = await response.json();
            console.log('📦 Received data:', data);
            
            if (!response.ok || !data.success) {
                throw new Error(data.error || `HTTP Error: ${response.status}`);
            }
            
            const previousCount = state.clients?.length || 0;
            state.clients = data.clients || [];
            console.log('✅ Set state.clients:', state.clients.length, 'clients', { previousCount, newCount: state.clients.length });
            
            // Force immediate UI update with animation
            setTimeout(() => {
                renderClientsList();
                updateClientCount();
            }, 100);
            
            // Validate and fix data integrity
            validateDataIntegrity();
            
            console.log('🎉 Clients loaded successfully');
            
        } catch (error) {
            console.error('Failed to load clients:', error);
            showNotification('Помилка завантаження клієнтів', 'error');
        }
    }

    async function validateDataIntegrity() {
        try {
            // Check if currentClient still exists in the loaded clients
            if (state.currentClient && state.currentClient.id) {
                const clientExists = state.clients.find(c => c.id === state.currentClient.id);
                if (!clientExists) {
                    console.log('🔄 Current client no longer exists, clearing state');
                    state.currentClient = null;
                    state.currentAnalysis = null;
                    state.originalText = '';
                    state.selectedFragments = [];
                    clearAnalysisDisplay();
                    showNotification('Попередній клієнт більше не існує', 'warning');
                }
            }
            
            // Check if there's a current analysis without a current client
            if (state.currentAnalysis && !state.currentClient) {
                console.log('🔄 Clearing orphaned analysis data');
                state.currentAnalysis = null;
                state.originalText = '';
                state.selectedFragments = [];
                clearAnalysisDisplay();
            }
            
            // If we have clients but none is selected, but there's analysis data visible
            if (state.clients.length > 0 && !state.currentClient && elements.resultsSection?.style.display === 'block') {
                console.log('🔄 Clearing analysis display - no client selected');
                clearAnalysisDisplay();
            }
            
        } catch (error) {
            console.error('Error validating data integrity:', error);
        }
    }

    function renderClientsList() {
        console.log('🎨 renderClientsList called');
        console.log('🎨 state.clients.length:', state.clients.length);
        console.log('🎨 Current client:', state.currentClient ? state.currentClient.company : 'none');
        
        if (!elements.clientList) {
            console.warn('❌ Client list element not found');
            return;
        }

        const searchTerm = elements.clientSearch?.value.toLowerCase().trim() || '';
        console.log('🎨 Search term:', searchTerm);
        
        const filtered = state.clients.filter(client => {
            if (!searchTerm) return true;
            return (
                client.company?.toLowerCase().includes(searchTerm) ||
                client.sector?.toLowerCase().includes(searchTerm) ||
                client.negotiator?.toLowerCase().includes(searchTerm)
            );
        });
        
        console.log('🎨 Filtered clients count:', filtered.length);

        if (filtered.length === 0) {
            console.log('🎨 Showing empty state');
            const emptyMessage = searchTerm ? 'Нічого не знайдено' : 'Немає клієнтів';
            const emptyIcon = searchTerm ? 'fas fa-search' : 'fas fa-users';
            elements.clientList.innerHTML = `
                <div class="empty-state">
                    <div class="empty-icon">
                        <i class="${emptyIcon}"></i>
                    </div>
                    <p>${emptyMessage}</p>
                    ${!searchTerm ? '<button class="btn-primary" id="empty-new-client-btn">Створити першого клієнта</button>' : ''}
                </div>
            `;
            
            // Add event listener for empty state button
            if (!searchTerm) {
                const emptyNewBtn = document.getElementById('empty-new-client-btn');
                if (emptyNewBtn) {
                    emptyNewBtn.addEventListener('click', (e) => {
                        e.preventDefault();
                        e.stopPropagation();
                        console.log('🎯 Empty state new client button clicked');
                        showClientForm();
                    });
                }
            }
            return;
        }

        // Sort clients by name
        filtered.sort((a, b) => (a.company || '').localeCompare(b.company || ''));

        console.log('🎨 Rendering', filtered.length, 'client items');

        // Render client items
        elements.clientList.innerHTML = filtered.map(client => {
            const isActive = state.currentClient?.id === client.id;
            const avatar = (client.company || 'C')[0].toUpperCase();
            const analysisCount = client.analyses_count || 0;
            
            console.log('🎨 Rendering client:', client.company, 'active:', isActive);
            
            return `
                <div class="client-item ${isActive ? 'active' : ''}" 
                     data-client-id="${client.id}">
                    <div class="client-avatar">${avatar}</div>
                    <div class="client-info">
                        <div class="client-name">${escapeHtml(client.company || 'Без назви')}</div>
                        <div class="client-meta">
                            ${client.sector ? escapeHtml(client.sector) + ' • ' : ''}
                            ${analysisCount} аналізів
                        </div>
                    </div>
                    <div class="client-actions">
                        <button class="btn-icon edit-client-btn" data-client-id="${client.id}" title="Редагувати">
                            <i class="fas fa-edit"></i>
                        </button>
                        <button class="btn-icon delete-client-btn" data-client-id="${client.id}" title="Видалити">
                            <i class="fas fa-trash"></i>
                        </button>
                    </div>
                </div>
            `;
        }).join('');
        
        console.log('🎨 Client list rendered successfully with event listeners');
    }

    function updateClientCount() {
        const count = state.clients ? state.clients.length : 0;
        console.log('📊 Updating client count:', count);
        
        // Force find element every time to ensure it exists
        const clientCountElement = document.getElementById('client-count');
        if (clientCountElement) {
            clientCountElement.textContent = count;
            console.log('📊 ✅ Client count updated to:', count);
            elements.clientCount = clientCountElement; // Cache it
        } else {
            console.error('📊 ❌ Client count element #client-count not found in DOM');
            // Try alternative selector
            const altElement = document.querySelector('.fragment-counter');
            if (altElement) {
                altElement.textContent = count;
                console.log('📊 ✅ Updated via alternative selector');
            }
        }
    }

    function showClientForm(clientId = null) {
        console.log('🎯 showClientForm called with clientId:', clientId);
        const isEdit = clientId !== null;
        
        // Переконуємося що елементи доступні
        if (!elements.clientForm) {
            console.error('❌ Client form element not found!');
            const formElement = document.getElementById('client-form');
            if (!formElement) {
                console.error('❌ #client-form not found in DOM!');
                return;
            }
            elements.clientForm = formElement;
        }
        
        console.log('🔧 Setting form title...');
        if (elements.clientFormTitle) {
            elements.clientFormTitle.textContent = isEdit ? 'Редагувати клієнта' : 'Новий клієнт';
            console.log('✅ Form title set:', elements.clientFormTitle.textContent);
        } else {
            console.warn('⚠️ clientFormTitle element not found');
        }
        
        if (isEdit) {
            console.log('🔧 Loading client for edit...');
            const client = state.clients.find(c => c.id === clientId);
            if (client) {
                populateClientForm(client);
            }
        } else {
            console.log('🔧 Clearing form for new client...');
            clearClientForm();
        }
        
        console.log('🔧 Showing client-form section...');
        showSection('client-form');
        
        // Зміна стану UI
        state.ui.currentView = 'client-form';
        console.log('✅ showClientForm completed, currentView:', state.ui.currentView);
    }

    function clearClientForm() {
        const inputs = $$('#client-form input, #client-form select, #client-form textarea');
        inputs.forEach(input => {
            if (input.type === 'checkbox' || input.type === 'radio') {
                input.checked = false;
            } else {
                input.value = '';
            }
        });
        
        // Remove hidden client-id input if it exists
        const clientForm = document.getElementById('client-form');
        const idInput = clientForm ? clientForm.querySelector('#client-id') : null;
        if (idInput) {
            idInput.remove();
        }
    }

    function populateClientForm(client) {
        Object.keys(client).forEach(key => {
            const input = $(`#${key}`);
            if (input && client[key]) {
                input.value = client[key];
            }
        });
        // Store the ID for updates
        const idInput = document.createElement('input');
        idInput.type = 'hidden';
        idInput.id = 'client-id';
        idInput.value = client.id;
        elements.clientForm.appendChild(idInput);
    }

    async function selectClient(clientId) {
        console.log('🎯 selectClient called with ID:', clientId);
        console.log('🎯 Current state.clients:', state.clients.length, 'clients');
        
        const client = state.clients.find(c => c.id === clientId);
        console.log('🎯 Found client:', client ? client.company : 'NOT FOUND');
        
        if (!client) {
            console.error('❌ Client not found with ID:', clientId);
            showNotification('Клієнт не знайдений', 'error');
            return;
        }
        
        console.log('🎯 Setting current client to:', client.company);
        state.currentClient = client;
        
        // Update UI
        console.log('🎯 Updating UI components...');
        updateNavClientInfo(client);
        updateWorkspaceClientInfo(client);
        renderClientsList(); // Re-render to show active state
        
        // Show analysis dashboard
        console.log('🎯 Showing analysis dashboard...');
        showSection('analysis-dashboard');
        
        showNotification(`Обрано клієнта: ${client.company}`, 'success');
        
        // Load analysis history for this client and try to load the latest analysis
        console.log('🎯 Loading analysis history...');
        await loadAnalysisHistoryAndLatest(clientId);
        
        // Save state
        console.log('🎯 Saving state...');
        scheduleStateSave();
        console.log('🎯 selectClient completed successfully');
    }

    function updateNavClientInfo(client) {
        if (!client) {
            if (elements.navClientInfo) elements.navClientInfo.style.display = 'none';
            return;
        }

        const avatar = (client.company || 'C')[0].toUpperCase();
        
        if (elements.navClientAvatar) elements.navClientAvatar.textContent = avatar;
        if (elements.navClientName) elements.navClientName.textContent = client.company || 'Без назви';
        if (elements.navClientSector) elements.navClientSector.textContent = client.sector || '—';
        if (elements.navClientInfo) elements.navClientInfo.style.display = 'flex';
    }

    function updateWorkspaceClientInfo(client) {
        if (!elements.workspaceClientInfo) return;

        if (!client) {
            elements.workspaceClientInfo.innerHTML = `
                <div class="empty-state">
                    <div class="empty-icon">
                        <i class="fas fa-user-plus"></i>
                    </div>
                    <p>Оберіть клієнта для роботи</p>
                </div>
            `;
            // Hide recommendations history
            if (elements.recommendationsHistorySection) {
                elements.recommendationsHistorySection.style.display = 'none';
            }
            return;
        }

        // Find the most current client data from state.clients to get updated analysis count
        const currentClientData = state.clients.find(c => c.id === client.id) || client;
        const avatar = (currentClientData.company || 'C')[0].toUpperCase();
        
        elements.workspaceClientInfo.innerHTML = `
            <div class="client-item active">
                <div class="client-avatar">${avatar}</div>
                <div class="client-info">
                    <div class="client-name">${escapeHtml(currentClientData.company || 'Без назви')}</div>
                    <div class="client-meta">
                        ${currentClientData.sector ? escapeHtml(currentClientData.sector) + ' • ' : ''}
                        ${currentClientData.analyses_count || 0} аналізів
                    </div>
                </div>
            </div>
        `;
        
        // Show and update recommendations history
        if (elements.recommendationsHistorySection) {
            elements.recommendationsHistorySection.style.display = 'block';
            // Load recommendations from API first, then update display
            loadRecommendationsFromAPI(client.id);
        }
    }

    // ===== Analysis Functions =====
    async function startAnalysis() {
        console.log('🚀 Starting analysis...');
        
        if (!state.currentClient) {
            showNotification('Спочатку оберіть клієнта', 'warning');
            return;
        }
        
        const text = elements.negotiationText?.value;
        if (!text || text.trim().length < 20) {
            showNotification('Введіть текст для аналізу (мінімум 20 символів)', 'warning');
            return;
        }
        
        // Prevent multiple simultaneous analyses
        if (state.isAnalyzing) {
            console.log('⚠️ Analysis already in progress, ignoring request');
            return;
        }
        
        state.isAnalyzing = true;
        
        try {
            // Show loading state
            if (elements.startAnalysisBtn) {
                elements.startAnalysisBtn.classList.add('btn-loading');
                elements.startAnalysisBtn.disabled = true;
                elements.startAnalysisBtn.innerHTML = '<i class="fas fa-spinner fa-spin"></i> <span>Аналіз...</span>';
            }
            
            // Store original text
            state.originalText = text;
            
            // Update analysis steps
            updateAnalysisSteps('analyzing');
            
            // Show results section
            if (elements.resultsSection) {
                elements.resultsSection.style.display = 'block';
            }
            
            // Reset counters and displays
            resetAnalysisDisplay();
            
            // Make the analysis request using FormData for multipart/form-data
            const formData = new FormData();
            formData.append('text', text);
            formData.append('client_id', state.currentClient.id);
            
            // Use direct fetch for SSE stream analysis (not makeReliableApiRequest)
            const response = await fetch('/api/analyze', {
                method: 'POST',
                body: formData
            });
            
            if (!response.ok) {
                // Try to get error as JSON
                let errorMessage = 'Помилка аналізу';
                try {
                    const errorData = await response.json();
                    errorMessage = errorData.error || errorMessage;
                } catch {
                    errorMessage = `HTTP ${response.status}: ${response.statusText}`;
                }
                throw new Error(errorMessage);
            }
            
            // Handle SSE stream
            const data = await handleAnalysisStream(response);
            
            // Process analysis results
            if (data.analysis) {
                console.log('✅ Analysis completed successfully');
                state.currentAnalysis = data.analysis;
                displayAnalysisResults(data.analysis);
                
                // Update client analysis count in real-time
                updateClientAnalysisCountRealTime(state.currentClient.id);
                
                // Generate highlighted text
                if (data.analysis.highlights && data.analysis.highlights.length > 0) {
                    const highlightedText = generateHighlightedText(text, data.analysis.highlights);
                    state.currentAnalysis.highlighted_text = highlightedText;
                    updateFullTextView(highlightedText);
                }
                
                // Update analysis steps
                updateAnalysisSteps('completed');
                
                showNotification('Аналіз завершено успішно! ✨', 'success');
                
            } else if (data.message) {
                // Handle case where server returns message but no analysis
                showNotification(data.message, 'info');
                updateAnalysisSteps('completed');
            } else {
                throw new Error('Сервер повернув порожню відповідь');
            }
            
        } catch (error) {
            console.error('Analysis error:', error);
            
            // More specific error messages
            let errorMessage = error.message || 'Невідома помилка';
            let notificationType = 'error';
            
            if (error.message.includes('тайм-аут')) {
                errorMessage = 'Аналіз перервано через тайм-аут. Спробуйте з меншим текстом або пізніше.';
            } else if (error.message.includes('500')) {
                errorMessage = 'Внутрішня помилка сервера. Спробуйте пізніше або зверніться до підтримки.';
            } else if (error.message.includes('503')) {
                errorMessage = 'Сервер тимчасово недоступний. Спробуйте через кілька хвилин.';
            } else if (error.message.includes('Failed to fetch')) {
                errorMessage = 'Проблема з мережею. Перевірте інтернет-з\'єднання та спробуйте знову.';
                notificationType = 'warning';
            }
            
            showNotification(errorMessage, notificationType);
            updateAnalysisSteps('error');
            
            // Log detailed error info for debugging
            console.error('Detailed error info:', {
                message: error.message,
                stack: error.stack,
                clientId: state.currentClient?.id,
                textLength: text.length
            });
            
        } finally {
            state.isAnalyzing = false;
            
            // Remove loading state
            if (elements.startAnalysisBtn) {
                elements.startAnalysisBtn.classList.remove('btn-loading');
                elements.startAnalysisBtn.disabled = false;
                updateTextStats(); // Restore button text
            }
            
            console.log('🏁 Analysis process completed');
        }
    }
    
    function createNewAnalysis() {
        console.log('🆕 Creating new analysis...');
        
        // Clear current analysis
        state.currentAnalysis = null;
        state.originalText = '';
        
        // Clear text input
        if (elements.negotiationText) {
            elements.negotiationText.value = '';
        }
        
        // Reset displays
        resetAnalysisDisplay();
        
        // Hide results section
        if (elements.resultsSection) {
            elements.resultsSection.style.display = 'none';
        }
        
        // Update text stats
        updateTextStats();
        
        // Focus on text area
        if (elements.negotiationText) {
            elements.negotiationText.focus();
        }
        
        showNotification('Готово до нового аналізу', 'info');
    }
    
    function resetAnalysisDisplay() {
        console.log('🔄 Resetting analysis display...');
        
        // Reset counters
        const counters = ['manipulations-count', 'biases-count', 'fallacies-count', 'recommendations-count'];
        counters.forEach(counterId => {
            const element = document.getElementById(counterId);
            if (element) element.textContent = '0';
        });
        
        // Clear highlights list
        if (elements.highlightsList) {
            elements.highlightsList.innerHTML = '';
        }
        
        // Clear full text view
        if (elements.fulltextContent) {
            elements.fulltextContent.innerHTML = `
                <div class="empty-state">
                    <div class="empty-icon"><i class="fas fa-file-text"></i></div>
                    <h4>Повний текст недоступний</h4>
                    <p>Повний текст з підсвічуванням з'явиться тут після аналізу</p>
                </div>
            `;
        }
        
        // Clear workspace
        state.selectedFragments = [];
        updateWorkspaceFragments();
    }
    
    function updateClientAnalysisCountRealTime(clientId) {
        if (!state.currentClient || state.currentClient.id !== clientId) return;
        
        // Increment the analysis count in current client data
        if (state.currentClient.analyses_count !== undefined) {
            state.currentClient.analyses_count++;
        } else {
            state.currentClient.analyses_count = 1;
        }
        
        // Update the workspace client info display immediately
        updateWorkspaceClientInfo(state.currentClient);
        
        // Update main clients list if visible
        if (state.clients) {
            const clientInList = state.clients.find(c => c.id === clientId);
            if (clientInList) {
                if (clientInList.analyses_count !== undefined) {
                    clientInList.analyses_count++;
                } else {
                    clientInList.analyses_count = 1;
                }
                // Re-render clients list
                renderClientsList();
            }
        }
        
        console.log('📊 Real-time updated analysis count for client:', clientId, 'new count:', state.currentClient.analyses_count);
    }

    function updateAnalysisResultsRealTime(newHighlight) {
        console.log('📊 Real-time updating results with new highlight:', newHighlight);
        
        if (!newHighlight || !newHighlight.category) return;
        
        // Get current counters
        let currentManipulations = parseInt(elements.manipulationsCount?.textContent || '0');
        let currentBiases = parseInt(elements.biasesCount?.textContent || '0');
        let currentFallacies = parseInt(elements.fallaciesCount?.textContent || '0');
        
        // Update appropriate counter based on category
        switch (newHighlight.category) {
            case 'manipulation':
            case 'social_manipulation':
                currentManipulations++;
                if (elements.manipulationsCount) {
                    animateNumber(elements.manipulationsCount, currentManipulations);
                }
                break;
            case 'cognitive_bias':
                currentBiases++;
                if (elements.biasesCount) {
                    animateNumber(elements.biasesCount, currentBiases);
                }
                break;
            case 'rhetological_fallacy':
            case 'logical_fallacy':
                currentFallacies++;
                if (elements.fallaciesCount) {
                    animateNumber(elements.fallaciesCount, currentFallacies);
                }
                break;
        }
        
        // Update total recommendations count
        const totalCount = currentManipulations + currentBiases + currentFallacies;
        if (elements.recommendationsCount) {
            animateNumber(elements.recommendationsCount, totalCount);
        }
        
        // Add to highlights list immediately
        if (state.currentAnalysis && state.currentAnalysis.highlights) {
            state.currentAnalysis.highlights.push(newHighlight);
            updateHighlightsDisplay(state.currentAnalysis.highlights);
        }
        
        console.log('📊 Real-time counts updated:', {
            manipulations: currentManipulations,
            biases: currentBiases,
            fallacies: currentFallacies,
            total: totalCount
        });
    }

    function updateRecommendationsHistory(clientId) {
        if (!elements.recommendationsHistory) return;
        
        const recommendations = state.recommendationsHistory[clientId] || [];
        
        if (elements.recommendationsCount) {
            elements.recommendationsCount.textContent = recommendations.length;
        }
        
        // Show/hide clear button
        const clearBtn = document.getElementById('clear-recommendations-btn');
        if (clearBtn) {
            clearBtn.style.display = recommendations.length > 0 ? 'block' : 'none';
        }
        
        if (recommendations.length === 0) {
            elements.recommendationsHistory.innerHTML = `
                <div class="empty-state">
                    <div class="empty-icon">
                        <i class="fas fa-lightbulb"></i>
                    </div>
                    <p>Історія рекомендацій з'явиться тут після їх генерації</p>
                </div>
            `;
            return;
        }
        
        elements.recommendationsHistory.innerHTML = recommendations.map((rec, index) => {
            // Truncate long recommendations for preview
            const maxLength = 150;
            const shortContent = rec.advice.length > maxLength 
                ? rec.advice.substring(0, maxLength) + '...' 
                : rec.advice;
            
            return `
            <div class="recommendation-item" data-recommendation-id="${rec.id}" data-client-id="${clientId}" data-index="${index}">
                <div class="recommendation-header">
                    <div class="recommendation-date">
                        <i class="fas fa-clock"></i>
                        ${getTimeAgo(new Date(rec.created_at))}
                    </div>
                    <div class="recommendation-actions">
                        <button class="btn-micro expand-rec-btn" title="Переглянути повністю">
                            <i class="fas fa-expand-alt"></i>
                        </button>
                        <button class="btn-micro copy-rec-btn" title="Копіювати">
                            <i class="fas fa-copy"></i>
                        </button>
                        <button class="btn-micro btn-danger remove-rec-btn" title="Видалити рекомендацію">
                            <i class="fas fa-trash"></i>
                        </button>
                    </div>
                </div>
                <div class="recommendation-content expand-content" style="cursor: pointer;">
                    ${escapeHtml(shortContent)}
                </div>
                ${rec.fragments_count ? `
                    <div class="recommendation-meta">
                        <i class="fas fa-bookmark"></i>
                        Базується на ${rec.fragments_count} фрагментах
                    </div>
                ` : ''}
            </div>
        `;
        }).join('');
    }
    
    function saveRecommendation(clientId, advice, fragmentsCount = 0) {
        if (!state.recommendationsHistory[clientId]) {
            state.recommendationsHistory[clientId] = [];
        }
        
        const recommendation = {
            id: Date.now(),
            advice,
            fragments_count: fragmentsCount,
            created_at: new Date().toISOString()
        };
        
        state.recommendationsHistory[clientId].unshift(recommendation);
        
        // Keep only last 20 recommendations per client
        if (state.recommendationsHistory[clientId].length > 20) {
            state.recommendationsHistory[clientId] = state.recommendationsHistory[clientId].slice(0, 20);
        }
        
        updateRecommendationsHistory(clientId);
        scheduleStateSave();
    }
    
    function removeRecommendation(clientId, index) {
        if (state.recommendationsHistory[clientId] && state.recommendationsHistory[clientId][index]) {
            state.recommendationsHistory[clientId].splice(index, 1);
            updateRecommendationsHistory(clientId);
            scheduleStateSave();
            showNotification('Рекомендацію видалено', 'info');
        }
    }
    
    // API-based recommendations functions
    async function saveRecommendationToAPI(clientId, advice, fragmentsCount = 0) {
        try {
            const response = await fetch('/api/recommendations', {
                method: 'POST',
                headers: { 'Content-Type': 'application/json' },
                body: JSON.stringify({ clientId, advice, fragmentsCount })
            });
            
            if (!response.ok) {
                throw new Error('Failed to save recommendation');
            }
            
            const result = await response.json();
            showNotification('Рекомендацію збережено', 'success');
            return result.recommendation;
        } catch (error) {
            console.error('Save recommendation error:', error);
            showNotification('Помилка збереження рекомендації', 'error');
            return null;
        }
    }
    
    async function loadRecommendationsFromAPI(clientId) {
        try {
            const response = await fetch(`/api/recommendations/${clientId}`);
            
            if (!response.ok) {
                throw new Error('Failed to load recommendations');
            }
            
            const result = await response.json();
            state.recommendationsHistory[clientId] = result.recommendations || [];
            updateRecommendationsHistory(clientId);
            return result.recommendations;
        } catch (error) {
            console.error('Load recommendations error:', error);
            showNotification('Помилка завантаження рекомендацій', 'error');
            return [];
        }
    }
    
    async function deleteRecommendationFromAPI(recommendationId) {
        try {
            const response = await fetch(`/api/recommendations/${recommendationId}`, {
                method: 'DELETE'
            });
            
            if (!response.ok) {
                throw new Error('Failed to delete recommendation');
            }
            
            showNotification('Рекомендацію видалено', 'success');
            return true;
        } catch (error) {
            console.error('Delete recommendation error:', error);
            showNotification('Помилка видалення рекомендації', 'error');
            return false;
        }
    }
    
    // Button handler functions
    function expandRecommendation(button) {
        const recItem = button.closest('.recommendation-item');
        const content = recItem.querySelector('.recommendation-content');
        const recId = recItem.dataset.recommendationId;
        const clientId = recItem.dataset.clientId;
        
        // Find the full recommendation data
        const recommendations = state.recommendationsHistory[clientId] || [];
        const recommendation = recommendations.find(r => r.id == recId);
        
        if (!recommendation) {
            showNotification('Рекомендацію не знайдено', 'error');
            return;
        }
        
        // Show full content in modal
        showRecommendationModal(recommendation);
    }
    
    function copyRecommendation(button) {
        const recItem = button.closest('.recommendation-item');
        const recId = recItem.dataset.recommendationId;
        const clientId = recItem.dataset.clientId;
        
        // Find the full recommendation data
        const recommendations = state.recommendationsHistory[clientId] || [];
        const recommendation = recommendations.find(r => r.id == recId);
        
        if (!recommendation) {
            showNotification('Рекомендацію не знайдено', 'error');
            return;
        }
        
        // Copy to clipboard
        navigator.clipboard.writeText(recommendation.advice).then(() => {
            showNotification('Рекомендацію скопійовано', 'success');
        }).catch(error => {
            console.error('Copy error:', error);
            showNotification('Помилка копіювання', 'error');
        });
    }
    
    async function deleteRecommendation(button) {
        const recItem = button.closest('.recommendation-item');
        const recId = recItem.dataset.recommendationId;
        const clientId = recItem.dataset.clientId;
        
        if (!confirm('Видалити цю рекомендацію?')) {
            return;
        }
        
        // Delete from API
        const success = await deleteRecommendationFromAPI(recId);
        
        if (success) {
            // Remove from local state
            const recommendations = state.recommendationsHistory[clientId] || [];
            const index = recommendations.findIndex(r => r.id == recId);
            if (index >= 0) {
                recommendations.splice(index, 1);
                updateRecommendationsHistory(clientId);
            }
        }
    }
    
    function showRecommendationModal(recommendation) {
        const modal = document.createElement('div');
        modal.className = 'modal-overlay';
        modal.innerHTML = `
            <div class="modal-content recommendation-modal">
                <div class="modal-header">
                    <h3>Персональна рекомендація</h3>
                    <button class="close-modal" title="Закрити">
                        <i class="fas fa-times"></i>
                    </button>
                </div>
                <div class="modal-body">
                    <div class="recommendation-full-content">
                        ${escapeHtml(recommendation.advice)}
                    </div>
                    ${recommendation.fragments_count ? `
                        <div class="recommendation-meta">
                            <i class="fas fa-bookmark"></i>
                            Базується на ${recommendation.fragments_count} фрагментах
                        </div>
                    ` : ''}
                    <div class="recommendation-date">
                        <i class="fas fa-clock"></i>
                        Створено: ${getTimeAgo(new Date(recommendation.created_at))}
                    </div>
                </div>
                <div class="modal-footer">
                    <button class="btn-secondary close-modal">
                        <i class="fas fa-times"></i> Закрити
                    </button>
                    <button class="btn-primary copy-full-rec-btn">
                        <i class="fas fa-copy"></i> Копіювати
                    </button>
                </div>
            </div>
        `;
        
        document.body.appendChild(modal);
        
        // Event handlers
        modal.addEventListener('click', (e) => {
            if (e.target.matches('.close-modal') || e.target === modal) {
                modal.remove();
            } else if (e.target.matches('.copy-full-rec-btn')) {
                navigator.clipboard.writeText(recommendation.advice).then(() => {
                    showNotification('Рекомендацію скопійовано', 'success');
                }).catch(error => {
                    console.error('Copy error:', error);
                    showNotification('Помилка копіювання', 'error');
                });
            }
        });
    }
    
    function expandRecommendation(clientId, index) {
        const recommendations = state.recommendationsHistory[clientId];
        if (!recommendations || !recommendations[index]) return;
        
        const rec = recommendations[index];
        
        // Create modal for full recommendation view
        const modal = document.createElement('div');
        modal.className = 'advice-modal';
        modal.innerHTML = `
            <div class="advice-content" style="max-width: 700px;">
                <div class="advice-header">
                    <h3>
                        <i class="fas fa-lightbulb"></i> 
                        Персональна рекомендація
                    </h3>
                    <div class="advice-meta">
                        <span><i class="fas fa-clock"></i> ${getTimeAgo(new Date(rec.created_at))}</span>
                        ${rec.fragments_count ? `<span><i class="fas fa-bookmark"></i> ${rec.fragments_count} фрагментів</span>` : ''}
                    </div>
                    <button class="btn-icon close-advice">
                        <i class="fas fa-times"></i>
                    </button>
                </div>
                <div class="advice-body" style="max-height: 500px; overflow-y: auto;">
                    <div class="recommendation-full-content">
                        ${escapeHtml(rec.advice).replace(/\\n/g, '<br>')}
                    </div>
                </div>
                <div class="advice-footer">
                    <button class="btn-secondary copy-modal-btn" data-client-id="${clientId}" data-index="${index}">
                        <i class="fas fa-copy"></i> Копіювати
                    </button>
                    <button class="btn-danger remove-modal-btn" data-client-id="${clientId}" data-index="${index}">
                        <i class="fas fa-trash"></i> Видалити
                    </button>
                </div>
            </div>
        `;
        
        document.body.appendChild(modal);
        
        // Add event listeners for modal buttons
        modal.querySelector('.close-advice').addEventListener('click', () => {
            modal.remove();
        });
        
        modal.querySelector('.copy-modal-btn').addEventListener('click', (e) => {
            const clientId = e.target.dataset.clientId;
            const index = parseInt(e.target.dataset.index);
            copyRecommendation(clientId, index);
        });
        
        modal.querySelector('.remove-modal-btn').addEventListener('click', (e) => {
            const clientId = e.target.dataset.clientId;
            const index = parseInt(e.target.dataset.index);
            removeRecommendation(clientId, index);
            modal.remove();
        });
        
        // Close on click outside
        modal.addEventListener('click', (e) => {
            if (e.target === modal) modal.remove();
        });

        // Add delegated event listeners
        modal.addEventListener('click', (e) => {
            if (e.target.closest('.close-advice') || e.target.closest('.close-advice-btn')) {
                modal.remove();
            } else if (e.target.closest('.confirm-clear-recommendations-btn')) {
                confirmClearRecommendations(clientId);
                modal.remove();
            }
        });
    }
    
    function copyRecommendation(clientId, index) {
        const recommendations = state.recommendationsHistory[clientId];
        if (!recommendations || !recommendations[index]) return;
        
        const rec = recommendations[index];
        
        if (navigator.clipboard && navigator.clipboard.writeText) {
            navigator.clipboard.writeText(rec.advice).then(() => {
                showNotification('Рекомендацію скопійовано до буферу обміну', 'success');
            }).catch(() => {
                // Fallback
                copyToClipboardFallback(rec.advice);
            });
        } else {
            copyToClipboardFallback(rec.advice);
        }
    }
    
    function copyToClipboardFallback(text) {
        const textArea = document.createElement('textarea');
        textArea.value = text;
        textArea.style.position = 'fixed';
        textArea.style.opacity = '0';
        document.body.appendChild(textArea);
        textArea.select();
        
        try {
            document.execCommand('copy');
            showNotification('Рекомендацію скопійовано до буферу обміну', 'success');
        } catch (err) {
            showNotification('Помилка копіювання до буферу обміну', 'error');
        }
        
        document.body.removeChild(textArea);
    }
    
    function clearRecommendationsHistory() {
        if (!state.currentClient) return;
        
        const clientId = state.currentClient.id;
        const recommendations = state.recommendationsHistory[clientId];
        
        if (!recommendations || recommendations.length === 0) {
            showNotification('Історія рекомендацій вже порожня', 'info');
            return;
        }
        
        // Create confirmation modal
        const modal = document.createElement('div');
        modal.className = 'advice-modal';
        modal.innerHTML = `
            <div class="advice-content" style="max-width: 450px;">
                <div class="advice-header">
                    <h3>
                        <i class="fas fa-exclamation-triangle" style="color: var(--neon-pink);"></i> 
                        Підтвердження
                    </h3>
                    <button class="btn-icon close-advice">
                        <i class="fas fa-times"></i>
                    </button>
                </div>
                <div class="advice-body">
                    <p><strong>Ви дійсно хочете видалити всю історію рекомендацій для цього клієнта?</strong></p>
                    <p>Буде видалено <strong>${recommendations.length}</strong> рекомендацій. Цю дію неможливо скасувати.</p>
                </div>
                <div class="advice-footer">
                    <button class="btn-secondary close-advice-btn">
                        <i class="fas fa-times"></i> Скасувати
                    </button>
                    <button class="btn-danger confirm-clear-recommendations-btn" data-client-id="${clientId}">
                        <i class="fas fa-trash"></i> Видалити все
                    </button>
                </div>
            </div>
        `;
        
        document.body.appendChild(modal);
        
        // Close on click outside
        modal.addEventListener('click', (e) => {
            if (e.target === modal) modal.remove();
        });

        // Add delegated event listeners
        modal.addEventListener('click', (e) => {
            if (e.target.closest('.close-advice') || e.target.closest('.close-advice-btn')) {
                modal.remove();
            } else if (e.target.closest('.confirm-clear-recommendations-btn')) {
                confirmClearRecommendations(clientId);
                modal.remove();
            }
        });
    }
    
    function confirmClearRecommendations(clientId) {
        if (state.recommendationsHistory[clientId]) {
            const count = state.recommendationsHistory[clientId].length;
            state.recommendationsHistory[clientId] = [];
            updateRecommendationsHistory(clientId);
            scheduleStateSave();
            showNotification(`Видалено ${count} рекомендацій з історії`, 'success');
        }
    }

    async function saveClient() {
        const form = elements.clientForm;
        if (!form) return;

        const idInput = form.querySelector('#client-id');
        const clientId = idInput ? idInput.value : null;
        const isEdit = !!clientId;

        try {
            const clientData = {};
            const inputs = $$('#client-form input, #client-form select, #client-form textarea');

            inputs.forEach(input => {
                const value = input.value.trim();
                if (!value) return;

                if (input.id === 'goals') {
                    clientData.goal = value; // Map to API field
                } else {
                    clientData[input.id] = value;
                }
            });

            if (!clientData.company) {
                showNotification('Назва компанії є обов\'язковою', 'warning');
                return;
            }

            // Add loading state
            if (elements.saveClientBtn) {
                elements.saveClientBtn.classList.add('btn-loading');
                elements.saveClientBtn.disabled = true;
            }

            let savedClient;
            if (window.apiClient && typeof window.apiClient.saveClient === 'function') {
                const result = await window.apiClient.saveClient({ ...clientData, id: clientId });
                if (!result.success) {
                    throw new Error(result.error || 'Помилка збереження');
                }
                savedClient = result.client;
            } else {
                const url = isEdit ? `/api/clients/${clientId}` : '/api/clients';
                const method = isEdit ? 'PUT' : 'POST';
<<<<<<< HEAD

                const response = await fetch(url, {
                    method,
                    headers: { 'Content-Type': 'application/json' },
                    body: JSON.stringify(clientData)
                });
                const data = await response.json();
                if (!response.ok) {
                    throw new Error(data.error || 'Помилка збереження');
                }
                savedClient = data.client;
            }

            showNotification(`Клієнта ${isEdit ? 'оновлено' : 'збережено'} успішно! 🎉`, 'success');

            // Clear any client search filter so the new client is visible
            if (elements.clientSearch) {
                elements.clientSearch.value = '';
            }

            // Update local client list immediately so sidebar reflects the change
            const existingIndex = state.clients.findIndex(c => c.id === savedClient.id);
            if (existingIndex !== -1) {
                state.clients[existingIndex] = savedClient;
            } else {
                state.clients.push(savedClient);
            }

            // Set current client to the newly saved one
            state.currentClient = savedClient;
=======

                const response = await fetch(url, {
                    method,
                    headers: { 'Content-Type': 'application/json' },
                    body: JSON.stringify(clientData)
                });
                const data = await response.json();
                if (!response.ok) {
                    throw new Error(data.error || 'Помилка збереження');
                }
                savedClient = data.client;
            }

            showNotification(`Клієнта ${isEdit ? 'оновлено' : 'збережено'} успішно! 🎉`, 'success');

            // Clear any client search filter so the new client is visible
            if (elements.clientSearch) {
                elements.clientSearch.value = '';
            }

            // Refresh clients from API to ensure sidebar is up-to-date
            await loadClients(true);

            // Set current client to the newly saved one
            state.currentClient = state.clients.find(c => c.id === savedClient.id) || savedClient;
>>>>>>> 4f3cfb81

            // Update UI with refreshed state
            renderClientsList();
            updateClientCount();
            updateNavClientInfo(state.currentClient);
            updateWorkspaceClientInfo(state.currentClient);

<<<<<<< HEAD
            // Refresh clients from API in background to ensure state sync
            loadClients(true).catch(err => console.error('Failed to refresh clients:', err));

=======
>>>>>>> 4f3cfb81
            // Show analysis dashboard for the client
            showSection('analysis-dashboard');
            clearAnalysisDisplay();

            // Save state
            scheduleStateSave();

        } catch (error) {
            console.error('Save client error:', error);
            showNotification(error.message || 'Помилка при збереженні клієнта', 'error');
        } finally {
            if (elements.saveClientBtn) {
                elements.saveClientBtn.classList.remove('btn-loading');
                elements.saveClientBtn.disabled = false;
            }
        }
    }

    // ===== Text Analysis =====
    function updateTextStats() {
        const text = elements.negotiationText?.value || '';
        const chars = text.length;
        const words = text.split(/\s+/).filter(w => w.length > 0).length;
        const tokens = estimateTokens(text);
        
        if (elements.charCount) elements.charCount.textContent = `${formatNumber(chars)} символів`;
        if (elements.wordCount) elements.wordCount.textContent = `${formatNumber(words)} слів`;
        if (elements.estimatedTokens) elements.estimatedTokens.textContent = `≈ ${formatNumber(tokens)} токенів`;
        
        // Update text input state
        state.originalText = text;
        
        // Enable/disable analysis button with enhanced validation
        const hasText = chars > 0;
        const hasClient = state.currentClient !== null;
        const isTextTooLarge = chars > 10000000; // 10M character limit - без обмежень
        const isTextTooSmall = chars > 0 && chars < 20; // Minimum 20 characters
        
        if (elements.startAnalysisBtn) {
            const canAnalyze = hasText && hasClient && !isTextTooLarge && !isTextTooSmall;
            elements.startAnalysisBtn.disabled = !canAnalyze;
            
            if (!hasClient) {
                elements.startAnalysisBtn.innerHTML = '<i class="fas fa-user-plus"></i> <span>Спочатку оберіть клієнта</span>';
            } else if (isTextTooLarge) {
                elements.startAnalysisBtn.innerHTML = '<i class="fas fa-exclamation-triangle"></i> <span>Текст занадто великий (макс. 10М символів)</span>';
            } else if (isTextTooSmall) {
                elements.startAnalysisBtn.innerHTML = '<i class="fas fa-edit"></i> <span>Текст занадто короткий (мін. 20 символів)</span>';
            } else if (!hasText) {
                elements.startAnalysisBtn.innerHTML = '<i class="fas fa-edit"></i> <span>Введіть текст для аналізу</span>';
            } else {
                // Show appropriate message for large texts
                if (chars > 100000) {
                    const estimatedTime = Math.ceil(chars / 10000); // Rough estimation: 1 minute per 10k characters
                    elements.startAnalysisBtn.innerHTML = `<i class="fas fa-brain"></i> <span>Розпочати аналіз (≈${estimatedTime} хв)</span>`;
                } else {
                    elements.startAnalysisBtn.innerHTML = '<i class="fas fa-brain"></i> <span>Розпочати аналіз</span>';
                }
            }
        }
        
        // Add warning for very large texts
        if (chars > 500000 && !document.querySelector('.large-text-warning')) {
            const warningDiv = document.createElement('div');
            warningDiv.className = 'large-text-warning';
            warningDiv.style.cssText = 'background: #fff3cd; border: 1px solid #ffeaa7; padding: 10px; margin: 10px 0; border-radius: 5px; font-size: 14px;';
            warningDiv.innerHTML = `
                <i class="fas fa-info-circle" style="color: #856404; margin-right: 8px;"></i>
                <strong>Великий текст:</strong> Аналіз може зайняти кілька хвилин. Система обробить весь текст повністю.
            `;
            elements.negotiationText?.parentNode?.insertBefore(warningDiv, elements.negotiationText.nextSibling);
        } else if (chars <= 500000) {
            // Remove warning if text is smaller
            const warning = document.querySelector('.large-text-warning');
            if (warning) warning.remove();
        }
    }

    function updateAnalysisSteps(step) {
        const steps = {
            'input': { step: 1, status: 'completed' },
            'analysis': { step: 2, status: 'active' },
            'completed': { step: 3, status: 'completed' },
            'error': { step: 2, status: 'error' }
        };

        const currentStep = steps[step];
        if (!currentStep) return;

        // Update step elements with better animation
        ['step-input', 'step-analysis', 'step-results'].forEach((id, index) => {
            const element = $(`#${id}`);
            if (element) {
                const stepNumber = index + 1;
                const stepContent = element.querySelector('.step-content p');
                
                // Remove all status classes
                element.classList.remove('active', 'completed', 'error');
                
                if (stepNumber < currentStep.step) {
                    element.classList.add('completed');
                    if (stepContent) {
                        stepContent.textContent = 'Завершено';
                    }
                } else if (stepNumber === currentStep.step) {
                    element.classList.add(currentStep.status);
                    if (stepContent) {
                        if (currentStep.status === 'active') {
                            stepContent.textContent = 'В процесі';
                        } else if (currentStep.status === 'completed') {
                            stepContent.textContent = 'Завершено';
                        } else if (currentStep.status === 'error') {
                            stepContent.textContent = 'Помилка';
                        }
                    }
                } else {
                    // Future steps
                    if (stepContent) {
                        if (stepNumber === 1) {
                            stepContent.textContent = 'Очікування';
                        } else if (stepNumber === 2) {
                            stepContent.textContent = 'Очікування';
                        } else if (stepNumber === 3) {
                            stepContent.textContent = 'Готові дані';
                        }
                    }
                }
            }
        });
        
        // Force repaint for animations
        requestAnimationFrame(() => {
            document.body.offsetHeight;
        });
    }

    // Streaming update functions
    function updateHighlightsDisplay(highlights) {
        if (!elements.highlightsList) return;
        
        if (!highlights || highlights.length === 0) {
            elements.highlightsList.innerHTML = `
                <div class="empty-state">
                    <div class="empty-icon"><i class="fas fa-search"></i></div>
                    <p>Проблемні моменти з'являться тут після аналізу</p>
                </div>
            `;
            return;
        }
        
        // Apply filters if they exist
        const filteredHighlights = filterHighlights(highlights);
        
        if (filteredHighlights.length === 0) {
            elements.highlightsList.innerHTML = `
                <div class="empty-state">
                    <div class="empty-icon"><i class="fas fa-filter"></i></div>
                    <p>Жодних результатів не знайдено за вашими фільтрами</p>
                    <button class="btn-secondary btn-sm" onclick="clearFilters()">Очистити фільтри</button>
                </div>
            `;
            return;
        }
        
        elements.highlightsList.innerHTML = filteredHighlights.map((highlight, filteredIndex) => {
            // Find original index in the full highlights array
            const originalIndex = highlights.findIndex(h => h.id === highlight.id || 
                (h.text === highlight.text && h.category === highlight.category));
            
            return `
            <div class="highlight-item" data-highlight-id="${originalIndex}" draggable="true">
                <div class="highlight-header">
                    <div class="highlight-type ${highlight.category || 'manipulation'}">${highlight.label || 'Проблема'}</div>
                    <div class="highlight-severity">Рівень: ${highlight.severity || 1}</div>
                </div>
                <div class="highlight-text">"${highlight.text}"</div>
                <div class="highlight-explanation">${highlight.explanation || ''}</div>
                <div class="highlight-actions">
                    <button class="btn-icon add-to-workspace-btn" data-highlight-index="${originalIndex}" title="Додати до робочої області">
                        <i class="fas fa-plus"></i>
                    </button>
                </div>
            </div>
        `;
        }).join('');
        
        // Enable drag functionality
        enableHighlightDrag();
        
        // Add event listeners for workspace buttons
        setTimeout(() => {
            $$('.add-to-workspace-btn').forEach(btn => {
                btn.addEventListener('click', (e) => {
                    e.stopPropagation();
                    const index = parseInt(btn.dataset.highlightIndex);
                    console.log('🔘 Adding highlight to workspace via + button:', index);
                    addToWorkspace(index);
                });
            });
        }, 100); // Small delay to ensure DOM is ready
    }

    function updateSummaryDisplay(summary) {
        // Update counts from summary
        const counts = summary.counts_by_category || {};
        
        // Animate counters
        if (elements.manipulationsCount) {
            animateNumber(elements.manipulationsCount, counts.manipulation || 0);
        }
        if (elements.biasesCount) {
            animateNumber(elements.biasesCount, counts.cognitive_bias || 0);
        }
        if (elements.fallaciesCount) {
            animateNumber(elements.fallaciesCount, counts.rhetological_fallacy || 0);
        }
        
        // Calculate total recommendations
        const totalCount = (counts.manipulation || 0) + (counts.cognitive_bias || 0) + (counts.rhetological_fallacy || 0);
        if (elements.recommendationsCount) {
            animateNumber(elements.recommendationsCount, totalCount);
        }
        
        // Show patterns
        if (summary.top_patterns) {
            state.currentPatterns = summary.top_patterns;
        }
    }

    function updateCountersFromHighlights(highlights) {
        // Count by category - handle empty highlights
        const counts = {
            manipulation: 0,
            cognitive_bias: 0,
            rhetological_fallacy: 0
        };
        
        if (highlights && highlights.length > 0) {
            highlights.forEach(highlight => {
                const category = highlight.category || 'manipulation';
                console.log('📊 Processing highlight category in updateCounts:', category, 'for highlight:', highlight.text?.substring(0, 50));
                
                // Map different category names to standardized ones
                if (category === 'manipulation' || category === 'social_manipulation') {
                    counts.manipulation++;
                } else if (category === 'cognitive_bias' || category === 'bias') {
                    counts.cognitive_bias++;
                } else if (category === 'rhetological_fallacy' || category === 'rhetorical_fallacy' || category === 'logical_fallacy') {
                    counts.rhetological_fallacy++;
                } else {
                    // Default unknown categories to manipulation
                    console.log('📊 Unknown category in updateCounts:', category, 'defaulting to manipulation');
                    counts.manipulation++;
                }
            });
        }
        
        const totalCount = highlights ? highlights.length : 0;
        console.log('📊 Updating problem counters:', counts, 'Total:', totalCount);
        
        // Force find and update all counters
        const manipulationsElement = document.getElementById('manipulations-count');
        const biasesElement = document.getElementById('biases-count');
        const fallaciesElement = document.getElementById('fallacies-count');
        const recommendationsElement = document.getElementById('recommendations-count');
        
        if (manipulationsElement) {
            animateNumber(manipulationsElement, counts.manipulation);
            elements.manipulationsCount = manipulationsElement;
            console.log('📊 ✅ Manipulations count updated:', counts.manipulation);
        } else {
            console.error('📊 ❌ #manipulations-count not found');
        }
        
        if (biasesElement) {
            animateNumber(biasesElement, counts.cognitive_bias);
            elements.biasesCount = biasesElement;
            console.log('📊 ✅ Biases count updated:', counts.cognitive_bias);
        } else {
            console.error('📊 ❌ #biases-count not found');
        }
        
        if (fallaciesElement) {
            animateNumber(fallaciesElement, counts.rhetological_fallacy);
            elements.fallaciesCount = fallaciesElement;
            console.log('📊 ✅ Fallacies count updated:', counts.rhetological_fallacy);
        } else {
            console.error('📊 ❌ #fallacies-count not found');
        }
        
        if (recommendationsElement) {
            animateNumber(recommendationsElement, totalCount);
            elements.recommendationsCount = recommendationsElement;
            console.log('📊 ✅ Total recommendations updated:', totalCount);
        } else {
            console.error('📊 ❌ #recommendations-count not found');
        }
        
        console.log('📊 All counters update completed');
    }

    // ===== Enhanced Custom Barometer Logic =====
    function calculateComplexityBarometer(clientData, analysisData) {
        let complexityScore = 0;
        let factors = {
            client_profile: 0,
            manipulation_density: 0,
            manipulation_severity: 0,
            manipulation_frequency: 0,
            negotiation_type: 0,
            stakes_level: 0,
            communication_style: 0,
            company_size_impact: 0,
            sector_complexity: 0,
            risk_indicators: 0,
            time_pressure: 0,
            power_dynamics: 0
        };
        
        // Factor 1: Client Profile & Company Size (0-25 points) - More weight for large organizations
        if (clientData) {
            // Company size impact - larger companies mean more stakeholders, bureaucracy, and complexity
            const sizeMap = { 
                'startup': 4, 
                'small': 8, 
                'medium': 15, 
                'large': 25  // Maximum points for large companies due to complexity
            };
            factors.company_size_impact = sizeMap[clientData.company_size] || 10;
            
            // Sector complexity with more realistic weights based on regulatory burden and negotiation complexity
            const sectorMap = { 
                'IT': 12, 'Finance': 25, 'Healthcare': 20, 'Education': 8,
                'Manufacturing': 15, 'Retail': 10, 'Real Estate': 22, 'Energy': 25,
                'Consulting': 16, 'Other': 12
            };
            factors.sector_complexity = sectorMap[clientData.sector] || 12;
            
            // Deal value complexity with exponential scaling
            if (clientData.deal_value) {
                const dealStr = clientData.deal_value.toLowerCase();
                const amount = parseFloat(dealStr.replace(/[^0-9.]/g, '')) || 0;
                
                if (dealStr.includes('m') || dealStr.includes('мільйон') || dealStr.includes('млн')) {
                    factors.client_profile += 8 + Math.min(12, amount * 0.5); // Scale with amount
                } else if (dealStr.includes('k') || dealStr.includes('тисяч') || dealStr.includes('тис')) {
                    factors.client_profile += 3 + Math.min(5, amount * 0.1);
                }
                
                // Very large deals add exponential complexity
                if (amount > 50 && (dealStr.includes('m') || dealStr.includes('мільйон'))) {
                    factors.client_profile += 15;
                }
            }
        }
        
        // Factor 2: Manipulation Density Analysis (0-35 points) - Higher weight for frequent manipulation
        if (analysisData && analysisData.highlights) {
            const totalHighlights = analysisData.highlights.length;
            const textLength = state.originalText ? state.originalText.length : 1000;
            
            // Calculate manipulation density per paragraph (more realistic than per 100 chars)
            const paragraphs = (state.originalText || '').split(/\n\s*\n/).length;
            const manipulationsPerParagraph = totalHighlights / Math.max(1, paragraphs);
            
            // If there are many manipulations per paragraph, it's extremely complex
            factors.manipulation_density = Math.min(25, manipulationsPerParagraph * 8);
            
            // Category analysis with higher penalties for multiple manipulation types
            const categories = analysisData.highlights.reduce((acc, h) => {
                acc[h.category] = (acc[h.category] || 0) + 1;
                return acc;
            }, {});
            
            const categoryCount = Object.keys(categories).length;
            factors.manipulation_frequency = Math.min(10, categoryCount * 3); // Higher penalty for variety
            
            // Penalty for high concentration of any single manipulation type
            const maxCategoryCount = Math.max(...Object.values(categories), 0);
            if (maxCategoryCount > 5) factors.manipulation_frequency += 5;
        }
        
        // Factor 3: Manipulation Severity with Non-Linear Scaling (0-30 points)
        if (analysisData?.highlights && analysisData.highlights.length > 0) {
            const severities = analysisData.highlights.map(h => h.severity || 1);
            const avgSeverity = severities.reduce((sum, s) => sum + s, 0) / severities.length;
            const maxSeverity = Math.max(...severities);
            const severeCount = severities.filter(s => s >= 3).length;
            const extremeCount = severities.filter(s => s >= 4).length;
            
            // Non-linear scaling - high severity gets exponentially more weight
            factors.manipulation_severity = avgSeverity * 4 + maxSeverity * 3 + severeCount * 3 + extremeCount * 5;
            factors.manipulation_severity = Math.min(30, factors.manipulation_severity);
            
            // If most manipulations are severe, add extra penalty
            const severeRatio = severeCount / severities.length;
            if (severeRatio > 0.6) factors.manipulation_severity += 8;
        }
        
        // Factor 4: Communication Style Analysis (0-20 points) - New factor
        if (state.originalText) {
            const text = state.originalText.toLowerCase();
            
            // Aggressive communication patterns
            const aggressiveWords = ['мусиш', 'маєш', 'зобов\'язаний', 'примусити', 'змусити'];
            const manipulativeWords = ['тільки сьогодні', 'останній шанс', 'всі так роблять', 'ніхто не'];
            const pressureWords = ['швидко', 'зараз', 'негайно', 'терміново', 'поспішай'];
            
            factors.communication_style += aggressiveWords.filter(word => text.includes(word)).length * 4;
            factors.communication_style += manipulativeWords.filter(word => text.includes(word)).length * 3;
            factors.communication_style += pressureWords.filter(word => text.includes(word)).length * 2;
            
            // Length and complexity indicators
            const sentences = text.split(/[.!?]+/).length;
            const avgSentenceLength = text.length / sentences;
            if (avgSentenceLength > 100) factors.communication_style += 3; // Very complex sentences
            
            factors.communication_style = Math.min(20, factors.communication_style);
        }
        
        // Factor 5: Negotiation Type with Power Dynamics (0-20 points)
        if (clientData?.negotiation_type) {
            const typeMap = {
                'sales': 8, 'partnership': 12, 'contract': 10, 'investment': 18,
                'acquisition': 20, 'licensing': 14, 'other': 10
            };
            factors.negotiation_type = typeMap[clientData.negotiation_type] || 10;
            
            // Add complexity for high-stake deal types with large companies
            if (['investment', 'acquisition'].includes(clientData.negotiation_type) && 
                clientData.company_size === 'large') {
                factors.power_dynamics += 10;
            }
        }
        
        // Factor 6: Enhanced Stakes Analysis (0-25 points)
        if (clientData?.goals || clientData?.user_goals) {
            const goalsText = (clientData.goals || clientData.user_goals || '').toLowerCase();
            
            // Critical business keywords
            const criticalWords = ['критично', 'важливо', 'стратегічно', 'ключово', 'пріоритет', 'життєво'];
            const urgentWords = ['терміново', 'швидко', 'негайно', 'асап', 'дедлайн', 'вчора'];
            const riskWords = ['ризик', 'загроза', 'втрати', 'конкуренти', 'криза', 'банкрутство'];
            const powerWords = ['контроль', 'влада', 'домінування', 'перемога', 'поразка'];
            
            factors.stakes_level += criticalWords.filter(word => goalsText.includes(word)).length * 4;
            factors.stakes_level += urgentWords.filter(word => goalsText.includes(word)).length * 3;
            factors.stakes_level += riskWords.filter(word => goalsText.includes(word)).length * 4;
            factors.stakes_level += powerWords.filter(word => goalsText.includes(word)).length * 3;
            
            // Very detailed goals indicate high stakes
            factors.stakes_level += Math.min(8, goalsText.length / 80);
            factors.stakes_level = Math.min(25, factors.stakes_level);
        }
        
        // Factor 7: Time Pressure with Escalation (0-15 points)
        if (state.originalText) {
            const text = state.originalText.toLowerCase();
            const timeWords = ['терміново', 'швидко', 'негайно', 'дедлайн', 'часу мало', 'пізно', 'вчора', 'зараз'];
            const pressureWords = ['поспішай', 'не встигнеш', 'останній день', 'закінчується', 'спливає'];
            
            factors.time_pressure += timeWords.filter(word => text.includes(word)).length * 2;
            factors.time_pressure += pressureWords.filter(word => text.includes(word)).length * 3;
            factors.time_pressure = Math.min(15, factors.time_pressure);
        }
        
        // Factor 8: Risk Indicators (0-20 points)
        if (clientData) {
            // Large companies in risky sectors = maximum complexity
            if (clientData.company_size === 'large') factors.risk_indicators += 8;
            
            // High-risk sectors get exponential scaling
            const riskySectors = ['Finance', 'Energy', 'Real Estate', 'Healthcare'];
            if (riskySectors.includes(clientData.sector)) {
                factors.risk_indicators += 10;
                if (clientData.company_size === 'large') factors.risk_indicators += 5; // Compound effect
            }
            
            // Very complex deal types
            const complexDeals = ['acquisition', 'investment'];
            const mediumDeals = ['partnership', 'licensing'];
            
            if (complexDeals.includes(clientData.negotiation_type)) {
                factors.risk_indicators += 8;
            } else if (mediumDeals.includes(clientData.negotiation_type)) {
                factors.risk_indicators += 4;
            }
            
            factors.risk_indicators = Math.min(20, factors.risk_indicators);
        }
        
        // Calculate total with weighted factors
        const weightedScore = 
            factors.company_size_impact * 0.8 +
            factors.sector_complexity * 0.7 +
            factors.client_profile * 0.6 +
            factors.manipulation_density * 1.2 +
            factors.manipulation_frequency * 1.1 +
            factors.manipulation_severity * 1.5 +
            factors.communication_style * 1.0 +
            factors.negotiation_type * 0.9 +
            factors.stakes_level * 1.3 +
            factors.time_pressure * 0.8 +
            factors.risk_indicators * 1.1 +
            factors.power_dynamics * 0.9;
        
        complexityScore = Math.round(weightedScore);
        
        // More realistic and less optimistic scoring ranges
        let label, normalizedScore, description;
        if (complexityScore <= 30) {
            label = 'Manageable';
            normalizedScore = Math.min(25, complexityScore * 0.8);
            description = 'Стандартні переговори, базова підготовка';
        } else if (complexityScore <= 60) {
            label = 'Challenging';
            normalizedScore = 25 + Math.min(25, (complexityScore - 30) * 0.8);
            description = 'Складні переговори, потрібна ретельна підготовка';
        } else if (complexityScore <= 100) {
            label = 'High Risk';
            normalizedScore = 50 + Math.min(25, (complexityScore - 60) * 0.6);
            description = 'Високоризикові переговори, критична підготовка';
        } else if (complexityScore <= 150) {
            label = 'Danger Zone';
            normalizedScore = 75 + Math.min(15, (complexityScore - 100) * 0.3);
            description = 'Вкрай небезпечні переговори, максимальна обережність';
        } else {
            label = 'Minefield';
            normalizedScore = 90 + Math.min(10, (complexityScore - 150) * 0.1);
            description = 'Екстремально небезпечні переговори, розгляньте відмову';
        }
        
        return {
            score: Math.round(normalizedScore),
            label,
            description,
            factors,
            rawScore: complexityScore,
            recommendations: generateAdvancedComplexityRecommendations(label, factors, clientData)
        };
    }
    
    function generateAdvancedComplexityRecommendations(label, factors, clientData) {
        const recommendations = [];
        
        // Manipulation-based recommendations
        if (factors.manipulation_density > 15) {
            recommendations.push('🚨 Критично високий рівень маніпуляцій - підготуйте детальні контраргументи');
        }
        if (factors.manipulation_severity > 20) {
            recommendations.push('⚖️ Агресивні техніки впливу - розгляньте залучення юристів');
        }
        if (factors.manipulation_frequency > 6) {
            recommendations.push('🎭 Різноманітні техніки маніпуляцій - вивчіть кожну категорію');
        }
        
        // Company and sector-based recommendations
        if (factors.company_size_impact > 20) {
            recommendations.push('🏢 Велика корпорація - очікуйте складну ієрархію та довгі процеси');
        }
        if (factors.sector_complexity > 20) {
            recommendations.push('🏭 Складна галузь - залучіть галузевих експертів');
        }
        
        // Communication style recommendations
        if (factors.communication_style > 15) {
            recommendations.push('💬 Агресивний стиль спілкування - зберігайте спокій та професіоналізм');
        }
        if (factors.power_dynamics > 5) {
            recommendations.push('⚡ Складна динаміка влади - визначте справжніх осіб, що приймають рішення');
        }
        
        // Stakes and pressure recommendations
        if (factors.stakes_level > 18) {
            recommendations.push('🎯 Критично високі ставки - максимальна підготовка обов\'язкова');
        }
        if (factors.time_pressure > 10) {
            recommendations.push('⏰ Сильний тиск часу - не поспішайте з важливими рішеннями');
        }
        if (factors.risk_indicators > 15) {
            recommendations.push('⚠️ Високі ризики - розробіть план виходу з переговорів');
        }
        
        // Label-based strategic recommendations
        switch (label) {
            case 'Manageable':
                recommendations.push('✅ Стандартна підготовка буде достатньою');
                break;
            case 'Challenging':
                recommendations.push('📚 Поглиблена підготовка та дослідження контрагента');
                break;
            case 'High Risk':
                recommendations.push('🛡️ Залучіть команду експертів та юридичну підтримку');
                break;
            case 'Danger Zone':
                recommendations.push('🚨 Розгляньте можливість відмови або кардинальної зміни умов');
                break;
            case 'Minefield':
                recommendations.push('💀 Серйозно розгляньте відмову від цих переговорів');
                break;
        }
        
        // Deal value specific recommendations
        if (clientData?.deal_value) {
            const dealStr = clientData.deal_value.toLowerCase();
            if (dealStr.includes('m') || dealStr.includes('мільйон')) {
                recommendations.push('💰 Великі суми - обов\'язкова юридична експертиза');
            }
        }
        
        return recommendations;
    }

    function getHumorousBarometerComment(score, label, clientName) {
        const comments = {
            'Very Low': [
                `${clientName || 'Цей клієнт'} як теплий літній вечір - все спокійно та передбачувано ☕`,
                'Схоже на зустріч з найкращим другом. Насолоджуйтесь процесом! 😊',
                'Легше буває хіба що у спа-салоні. Берите блокнот для записів! 📝'
            ],
            'Low': [
                `З ${clientName || 'цим клієнтом'} буде приємно працювати. Майже як відпустка! 🏖️`,
                'Рівень стресу: як вибрати що подивитись на Netflix. Relaxed! 🎬',
                'Це той випадок, коли переговори можуть закінчитись дружбою! 🤝'
            ],
            'Medium': [
                `${clientName || 'Цей клієнт'} тримає вас у тонусі, але без фанатизму ⚡`,
                'Як квест середньої складності - цікаво, але не смертельно! 🎮',
                'Потрібна концентрація, але кава ще не обов\'язкова ☕'
            ],
            'High': [
                `${clientName || 'Цей клієнт'} витисне з вас всі соки, але воно того варте! 💪`,
                'Рівень босу в Dark Souls. Приготуйте валер\'янку! 😅',
                'Після таких переговорів можна писати мемуари "Як я вижив" 📚'
            ],
            'Very High': [
                `${clientName || 'Цей клієнт'} - це переговорна версія екстремального спорту! 🎢`,
                'Підтримайте родичів - може знадобиться моральна підтримка 😱',
                'Якщо переживете це, вам точно підвищать зарплату! 💰',
                'Легенди складають про таких клієнтів. Ви увійдете в історію! 🏆'
            ]
        };
        
        const levelComments = comments[label] || comments['Medium'];
        return levelComments[Math.floor(Math.random() * levelComments.length)];
    }

    function updateBarometerDisplay(barometer) {
        // Use custom barometer if none provided by AI
        if (!barometer || typeof barometer.score === 'undefined') {
            barometer = calculateComplexityBarometer(state.currentClient, state.currentAnalysis);
        }
        
        const score = Math.round(barometer.score);
        const label = barometer.label || 'Medium';
        
        console.log('🔍 Updating barometer:', score, label, barometer);
        console.log('🔍 Elements check:', {
            barometerScore: !!elements.barometerScore,
            barometerLabel: !!elements.barometerLabel,
            barometerComment: !!elements.barometerComment,
            gaugeCircle: !!$('#gauge-circle')
        });
        
        // Update barometer display with animation
        if (elements.barometerScore) {
            animateNumber(elements.barometerScore, score);
        }
        if (elements.barometerLabel) {
            elements.barometerLabel.textContent = label;
        }
        
        // Add humorous comment
        if (elements.barometerComment) {
            const clientName = state.currentClient?.company;
            const comment = getHumorousBarometerComment(score, label, clientName);
            elements.barometerComment.textContent = comment;
        }
        
        // Update gauge with smooth animation
        const gaugeCircle = $('#gauge-circle');
        if (gaugeCircle) {
            const circumference = 2 * Math.PI * 45; // radius = 45
            const progress = (score / 100) * circumference;
            
            // Animate the gauge
            let currentProgress = 0;
            const duration = 1500;
            const startTime = Date.now();
            
            function animateGauge() {
                const elapsed = Date.now() - startTime;
                const progressRatio = Math.min(elapsed / duration, 1);
                currentProgress = progress * progressRatio;
                
                gaugeCircle.style.strokeDasharray = `${currentProgress} ${circumference}`;
                
                // Color based on score
                if (score <= 20) {
                    gaugeCircle.style.stroke = 'var(--neon-green)';
                } else if (score <= 40) {
                    gaugeCircle.style.stroke = 'var(--neon-cyan)';
                } else if (score <= 60) {
                    gaugeCircle.style.stroke = 'var(--neon-yellow)';
                } else if (score <= 80) {
                    gaugeCircle.style.stroke = 'var(--neon-purple)';
                } else {
                    gaugeCircle.style.stroke = 'var(--neon-pink)';
                }
                
                if (progressRatio < 1) {
                    requestAnimationFrame(animateGauge);
                }
            }
            
            animateGauge();
        }
    }

    function displayAnalysisResults(analysis) {
        if (!analysis) return;

        console.log('🔍 displayAnalysisResults called with:', {
            highlights: analysis.highlights?.length || 0,
            summary: !!analysis.summary,
            barometer: !!analysis.barometer
        });

        // Process highlights to extract categories
        let categoryCounts = { manipulation: 0, cognitive_bias: 0, rhetological_fallacy: 0 };
        
        if (analysis.highlights && Array.isArray(analysis.highlights)) {
            analysis.highlights.forEach(highlight => {
                const category = highlight.category || 'manipulation';
                console.log('🔍 Processing highlight category:', category, 'for highlight:', highlight.text?.substring(0, 50));
                
                // Map different category names to standardized ones
                if (category === 'manipulation' || category === 'social_manipulation') {
                    categoryCounts.manipulation++;
                } else if (category === 'cognitive_bias' || category === 'bias') {
                    categoryCounts.cognitive_bias++;
                } else if (category === 'rhetological_fallacy' || category === 'rhetorical_fallacy' || category === 'logical_fallacy') {
                    categoryCounts.rhetological_fallacy++;
                } else {
                    // Default unknown categories to manipulation
                    console.log('🔍 Unknown category:', category, 'defaulting to manipulation');
                    categoryCounts.manipulation++;
                }
            });
        }
        
        // Also check summary data if available
        if (analysis.summary && analysis.summary.counts_by_category) {
            categoryCounts = {
                ...categoryCounts,
                ...analysis.summary.counts_by_category
            };
        }

        console.log('🔍 Category counts:', categoryCounts);

        // Update statistics display
        if (elements.manipulationsCount) {
            animateNumber(elements.manipulationsCount, categoryCounts.manipulation || 0);
        }
        if (elements.biasesCount) {
            animateNumber(elements.biasesCount, categoryCounts.cognitive_bias || 0);
        }
        if (elements.fallaciesCount) {
            animateNumber(elements.fallaciesCount, categoryCounts.rhetological_fallacy || 0);
        }
        
        // Calculate total for recommendations count
        const totalCount = (categoryCounts.manipulation || 0) + (categoryCounts.cognitive_bias || 0) + (categoryCounts.rhetological_fallacy || 0);
        if (elements.recommendationsCount) {
            animateNumber(elements.recommendationsCount, totalCount);
        }

        // Update barometer
        if (analysis.barometer) {
            updateBarometerDisplay(analysis.barometer);
        } else if (analysis.complexity_score !== undefined) {
            updateBarometer(analysis.complexity_score, analysis.complexity_label);
        }

        // Update highlights display
        if (analysis.highlights) {
            updateHighlightsDisplay(analysis.highlights);
        }
        
        // Update summary display
        if (analysis.summary) {
            updateSummaryDisplay(analysis.summary);
        }

        // Update full text view
        if (analysis.highlighted_text) {
            console.log('🔍 Loading analysis with highlighted text, length:', analysis.highlighted_text.length);
            updateFullTextView(analysis.highlighted_text);
        } else {
            console.log('🔍 No highlighted text found in analysis');
        }
    }

    function animateNumber(element, target) {
        const start = parseInt(element.textContent) || 0;
        const duration = 1000;
        const startTime = Date.now();

        function update() {
            const elapsed = Date.now() - startTime;
            const progress = Math.min(elapsed / duration, 1);
            const current = Math.floor(start + (target - start) * progress);
            
            element.textContent = current;
            
            if (progress < 1) {
                requestAnimationFrame(update);
            }
        }
        
        update();
    }

    function updateBarometer(score, label) {
        if (elements.barometerScore) {
            elements.barometerScore.textContent = score || '—';
        }
        if (elements.barometerLabel) {
            elements.barometerLabel.textContent = label || 'Невідомо';
        }
        
        // Update gauge fill
        if (elements.gaugeCircle && score) {
            const circumference = 2 * Math.PI * 45; // radius = 45
            const progress = (score / 10) * circumference;
            elements.gaugeCircle.style.strokeDasharray = `${progress} ${circumference}`;
        }
    }

    function displayHighlights(highlights) {
        if (!elements.highlightsList || !highlights.length) {
            if (elements.highlightsList) {
                elements.highlightsList.innerHTML = `
                    <div class="empty-state">
                        <div class="empty-icon">
                            <i class="fas fa-check-circle"></i>
                        </div>
                        <p>Проблемних моментів не виявлено</p>
                    </div>
                `;
            }
            return;
        }

        elements.highlightsList.innerHTML = highlights.map((highlight, index) => `
            <div class="highlight-item ${highlight.category || 'general'}" data-highlight-id="${index}" draggable="true">
                <div class="highlight-header">
                    <div class="highlight-type ${highlight.category}">${highlight.category_label || 'Проблема'}</div>
                    <div class="highlight-actions">
                        <button class="btn-icon" onclick="window.addToWorkspace(${index})" title="Додати до робочої області">
                            <i class="fas fa-plus"></i>
                        </button>
                        <button class="btn-icon" onclick="window.shareHighlight(${index})" title="Поділитися">
                            <i class="fas fa-share"></i>
                        </button>
                    </div>
                </div>
                <div class="highlight-text">${escapeHtml(highlight.text || '')}</div>
                <div class="highlight-description">${escapeHtml(highlight.description || '')}</div>
                ${highlight.suggestion ? `<div class="highlight-suggestion"><strong>Рекомендація:</strong> ${escapeHtml(highlight.suggestion)}</div>` : ''}
            </div>
        `).join('');
        
        // Enable drag functionality after rendering
        enableHighlightDrag();
    }

    function updateFullTextView(highlightedText) {
        console.log('🔍 updateFullTextView called with:', {
            highlightedTextLength: highlightedText ? highlightedText.length : 0,
            hasCurrentAnalysis: !!state.currentAnalysis,
            hasHighlights: state.currentAnalysis?.highlights?.length || 0,
            hasOriginalText: !!(state.originalText || state.currentAnalysis?.original_text)
        });
        
        if (!elements.fulltextContent) {
            console.warn('🔍 fulltext content element not found');
            return;
        }
        
        if (highlightedText && highlightedText.trim() !== '') {
            console.log('🔍 Displaying provided highlighted text');
            elements.fulltextContent.innerHTML = `
                <div class="fulltext-container">
                    <div class="fulltext-header">
                        <h4><i class="fas fa-file-text"></i> Повний текст з підсвічуванням проблем</h4>
                    </div>
                    <div class="fulltext-body">
                        ${highlightedText}
                    </div>
                </div>
            `;
        } else if (state.currentAnalysis?.highlights && (state.originalText || state.currentAnalysis?.original_text)) {
            // Generate highlighted text from highlights and original text
            console.log('🔍 Generating highlighted text from highlights and original');
            const originalTextToUse = state.originalText || state.currentAnalysis.original_text;
            const highlighted = generateHighlightedText(originalTextToUse, state.currentAnalysis.highlights);
            elements.fulltextContent.innerHTML = `
                <div class="fulltext-container">
                    <div class="fulltext-header">
                        <h4><i class="fas fa-file-text"></i> Повний текст з підсвічуванням проблем</h4>
                        <span class="highlights-count">${state.currentAnalysis.highlights.length} проблем знайдено</span>
                    </div>
                    <div class="fulltext-body">
                        ${highlighted}
                    </div>
                </div>
            `;
        } else if ((state.originalText || state.currentAnalysis?.original_text) && (state.originalText || state.currentAnalysis?.original_text).trim() !== '') {
            // Show original text without highlighting if no highlights available
            console.log('🔍 Showing original text without highlighting');
            const originalTextToUse = state.originalText || state.currentAnalysis?.original_text;
            elements.fulltextContent.innerHTML = `
                <div class="fulltext-container">
                    <div class="fulltext-header">
                        <h4><i class="fas fa-file-text"></i> Повний текст</h4>
                        <span class="text-info">Без підсвічування (аналіз не виконано)</span>
                    </div>
                    <div class="fulltext-body">
                        <div class="text-content">
                            ${escapeHtml(originalTextToUse)}
                        </div>
                    </div>
                </div>
            `;
        } else {
            // Show empty state if no text available
            console.log('🔍 Showing empty state for full text view');
            elements.fulltextContent.innerHTML = `
                <div class="empty-state">
                    <div class="empty-icon"><i class="fas fa-file-text"></i></div>
                    <h4>Повний текст недоступний</h4>
                    <p>Повний текст з підсвічуванням з'явиться тут після аналізу</p>
                </div>
            `;
        }
        
        // Add scrollable class for proper styling
        const fulltextBody = elements.fulltextContent.querySelector('.fulltext-body');
        if (fulltextBody) {
            fulltextBody.classList.add('scrollable-content');
        }
    }

    /**
     * Ultra-reliable text highlighting function built from scratch
     * Implements SOLID principles for maximum reliability
     */
    function generateHighlightedText(originalText, highlights) {
        console.log('🎨 === ROBUST HIGHLIGHTING ENGINE v2.0 ===');
        console.log('🎨 Input validation:', {
            textLength: originalText?.length || 0,
            highlightsCount: highlights?.length || 0
        });
        
        // Early validation
        if (!originalText) {
            console.warn('🎨 No original text provided');
            return '<div class="text-content">Немає тексту для відображення</div>';
        }
        
        if (!highlights || !Array.isArray(highlights) || highlights.length === 0) {
            console.log('🎨 No highlights - returning clean text');
            return `<div class="text-content">${escapeHtml(originalText)}</div>`;
        }

        // Step 1: Sanitize and validate highlights
        const validHighlights = highlights
            .filter(h => h && typeof h === 'object')
            .map((h, index) => ({
                id: h.id || `h${index + 1}`,
                category: h.category || 'manipulation', 
                label: h.label || 'Проблема',
                text: h.text || '',
                explanation: h.explanation || '',
                severity: h.severity || 1,
                char_start: parseInt(h.char_start) || 0,
                char_end: parseInt(h.char_end) || 0
            }))
            .filter(h => {
                // Validate position bounds
                if (h.char_start < 0 || h.char_end < 0) return false;
                if (h.char_start >= originalText.length || h.char_end > originalText.length) return false;
                if (h.char_start >= h.char_end) return false;
                return true;
            })
            .sort((a, b) => a.char_start - b.char_start); // Sort by position
        
        console.log('🎨 Valid highlights after filtering:', validHighlights.length);
        
        // Step 2: Handle overlapping highlights
        const resolvedHighlights = resolveOverlappingHighlights(validHighlights);
        console.log('🎨 Highlights after overlap resolution:', resolvedHighlights.length);
        
        // Step 3: Build highlighted text
        return buildHighlightedHTML(originalText, resolvedHighlights);
    }

    /**
     * Resolves overlapping highlights using priority-based merging
     */
    function resolveOverlappingHighlights(highlights) {
        if (highlights.length <= 1) return highlights;
        
        const resolved = [];
        let current = highlights[0];
        
        for (let i = 1; i < highlights.length; i++) {
            const next = highlights[i];
            
            // Check for overlap
            if (current.char_end > next.char_start) {
                console.log(`🎨 Overlap detected: ${current.id} vs ${next.id}`);
                
                // Merge overlapping highlights - keep the one with higher severity
                if (next.severity > current.severity) {
                    current = {
                        ...next,
                        char_start: Math.min(current.char_start, next.char_start),
                        char_end: Math.max(current.char_end, next.char_end),
                        label: `${current.label} + ${next.label}`
                    };
                } else {
                    current = {
                        ...current,
                        char_end: Math.max(current.char_end, next.char_end),
                        label: `${current.label} + ${next.label}`
                    };
                }
            } else {
                // No overlap - add current to resolved and move to next
                resolved.push(current);
                current = next;
            }
        }
        
        // Add the last highlight
        resolved.push(current);
        return resolved;
    }

    /**
     * Builds the final HTML with highlights
     */
    function buildHighlightedHTML(originalText, highlights) {
        if (highlights.length === 0) {
            return `<div class="text-content">${escapeHtml(originalText)}</div>`;
        }
        
        let result = '<div class="text-content">';
        let currentPos = 0;
        
        highlights.forEach((highlight, index) => {
            // Add text before highlight
            if (currentPos < highlight.char_start) {
                const beforeText = originalText.substring(currentPos, highlight.char_start);
                result += escapeHtml(beforeText);
            }
            
            // Add highlighted text
            const highlightedText = originalText.substring(highlight.char_start, highlight.char_end);
            const categoryClass = getCategoryClass(highlight.category);
            const tooltip = escapeHtml(highlight.explanation || highlight.label || '');
            
            result += `<span class="text-highlight ${categoryClass} interactive-highlight" ` +
                     `data-highlight-id="${highlight.id}" ` +
                     `data-category="${highlight.category}" ` +
                     `data-severity="${highlight.severity}" ` +
                     `title="${tooltip}" ` +
                     `data-tooltip="${tooltip}">` +
                     `${escapeHtml(highlightedText)}</span>`;
            
            currentPos = highlight.char_end;
            
            console.log(`🎨 ✅ Highlight ${index + 1} applied:`, {
                id: highlight.id,
                category: highlight.category,
                class: categoryClass,
                text_preview: highlightedText.substring(0, 30) + '...'
            });
        });
        
        // Add remaining text after last highlight
        if (currentPos < originalText.length) {
            const remainingText = originalText.substring(currentPos);
            result += escapeHtml(remainingText);
        }
        
        result += '</div>';
        
        console.log('🎨 ✅ HIGHLIGHTING COMPLETE - Final HTML length:', result.length);
        return result;
    }

    /**
     * Get CSS class for highlight category
     */
    function getCategoryClass(category) {
        const categoryMap = {
            'manipulation': 'manipulation',
            'cognitive_bias': 'bias',
            'rhetological_fallacy': 'fallacy',
            'rhetorical_fallacy': 'fallacy',
            'logical_fallacy': 'fallacy'
        };
        return categoryMap[category] || 'manipulation';
    }

    // === PROGRESS BAR IMPROVEMENTS ===
    function updateProgressBar(stage, percent) {
        const progressBar = document.querySelector('.analysis-progress-bar');
        const progressText = document.querySelector('.analysis-progress-text');
        
        if (progressBar) {
            progressBar.style.width = `${percent}%`;
        }
        
        if (progressText) {
            const stageMessages = {
                'started': 'Розпочинаю аналіз...',
                'chunking': 'Розбиваю текст на частини...',
                'processing': `Аналізую частину ${stage}...`,
                'merging': 'Об\'єдную результати...',
                'saving': 'Зберігаю аналіз...',
                'complete': 'Аналіз завершено!'
            };
            progressText.textContent = stageMessages[stage] || `Етап: ${stage}`;
        }
        
        console.log(`📊 Progress: ${stage} - ${percent}%`);
    }


    function toggleFilters() {
        state.ui.filtersVisible = !state.ui.filtersVisible;
        
        // Update button state
        elements.filterView?.classList.toggle('active', state.ui.filtersVisible);
        
        // Show/hide filters panel
        if (elements.filtersPanel) {
            elements.filtersPanel.style.display = state.ui.filtersVisible ? 'block' : 'none';
        }
        
        // Hide other views when filters are shown
        if (state.ui.filtersVisible) {
            if (elements.highlightsList) elements.highlightsList.style.display = 'none';
            if (elements.fulltextContent) elements.fulltextContent.style.display = 'none';
            if (elements.fragmentsContent) elements.fragmentsContent.style.display = 'none';
        } else {
            // Restore previous view
            switchHighlightsView(state.ui.highlightsView || 'list');
        }
    }

    function applyFilters() {
        // Get filter values
        state.ui.filters.showManipulation = elements.filterManipulation?.checked ?? true;
        state.ui.filters.showCognitiveBias = elements.filterCognitiveBias?.checked ?? true;
        state.ui.filters.showRhetoricalFallacy = elements.filterRhetoricalFallacy?.checked ?? true;
        state.ui.filters.minSeverity = parseInt(elements.filterMinSeverity?.value || '1');
        state.ui.filters.maxSeverity = parseInt(elements.filterMaxSeverity?.value || '3');
        state.ui.filters.searchText = elements.filterSearch?.value.toLowerCase() || '';
        
        // Apply filters to current highlights
        if (state.currentAnalysis?.highlights) {
            updateHighlightsDisplay(state.currentAnalysis.highlights);
        }
        
        // Close filters panel
        toggleFilters();
        

        // Build the final HTML
        let result = '';
        let currentIndex = 0;
        
        for (const segment of cleanSegments) {
            // Add text before this segment
            if (segment.start > currentIndex) {
                const beforeText = originalText.substring(currentIndex, segment.start);
                result += escapeHtml(beforeText);
            }
            
            // Add highlighted segment
            const category = getCategoryClass(segment.highlight.category || 'manipulation');
            const tooltip = escapeHtml(segment.highlight.explanation || segment.highlight.description || segment.highlight.label || '');
            const highlightedText = escapeHtml(segment.originalText);
            
            result += `<span class="text-highlight ${category}" title="${tooltip}" data-highlight-index="${segment.highlightIndex}">${highlightedText}</span>`;
            
            currentIndex = segment.end;
        }
        
        // Add remaining text
        if (currentIndex < originalText.length) {
            const remainingText = originalText.substring(currentIndex);
            result += escapeHtml(remainingText);
        }
        
        console.log('🔍 ========== HIGHLIGHTING COMPLETED ==========');
        console.log('🔍 Final result length:', result.length);
        console.log('🔍 Applied highlights:', cleanSegments.length);
        
        return `<div class="text-content">${result}</div>`;
    }
    
    // Simplified helper function for category CSS classes
    function getCategoryClass(category) {
        const categoryMap = {
            'manipulation': 'manipulation',
            'cognitive_bias': 'bias',
            'social_manipulation': 'manipulation',
            'rhetological_fallacy': 'fallacy',
            'logical_fallacy': 'fallacy'
        };
        return categoryMap[category] || 'manipulation';
    }
    
    function escapeRegExp(string) {
        return string.replace(/[.*+?^${}()|[\]\\]/g, '\\$&');
    }

    // ===== View Controls =====
    function switchHighlightsView(view) {
        console.log('🔍 Switching highlights view to:', view);
        state.ui.highlightsView = view;
        
        // Update button states
        elements.listView?.classList.toggle('active', view === 'list');
        elements.textView?.classList.toggle('active', view === 'text');
        elements.highlightsView?.classList.toggle('active', view === 'highlights');
        elements.filterView?.classList.toggle('active', view === 'filter');
        
        // Show/hide content panels
        if (elements.highlightsList) {
            elements.highlightsList.style.display = view === 'list' ? 'block' : 'none';
        }
        if (elements.fulltextContent) {
            elements.fulltextContent.style.display = view === 'text' ? 'block' : 'none';
            
            // Always update full text view when switching to text view
            if (view === 'text') {
                console.log('🔍 Switching to text view, force updating content');
                
                // Priority 1: Use cached highlighted text
                if (state.currentAnalysis?.highlighted_text) {
                    console.log('🔍 Using cached highlighted text');
                    updateFullTextView(state.currentAnalysis.highlighted_text);
                }
                // Priority 2: Generate from highlights and original text
                else if (state.currentAnalysis?.highlights && (state.originalText || state.currentAnalysis?.original_text)) {
                    console.log('🔍 Generating highlighted text from analysis data');
                    const originalTextToUse = state.originalText || state.currentAnalysis.original_text;
                    const highlightedText = generateHighlightedText(originalTextToUse, state.currentAnalysis.highlights);
                    
                    // Cache the generated text
                    if (state.currentAnalysis) {
                        state.currentAnalysis.highlighted_text = highlightedText;
                    }
                    
                    updateFullTextView(highlightedText);
                }
                // Priority 3: Show original text if available
                else if (state.originalText || state.currentAnalysis?.original_text) {
                    console.log('🔍 Showing original text without highlights');
                    updateFullTextView(null);
                }
                // Priority 4: Show empty state
                else {
                    console.log('🔍 No text available, showing empty state');
                    updateFullTextView(null);
                }
            }
        }
        if (elements.fragmentsContent) {
            elements.fragmentsContent.style.display = view === 'highlights' ? 'block' : 'none';
            
            // Update fragments view when switching to highlights view
            if (view === 'highlights' && state.currentAnalysis?.highlights) {
                console.log('🔍 Updating fragments view with highlights');
                updateFragmentsView(state.currentAnalysis.highlights);
            }
        }
        if (elements.filtersPanel) {
            elements.filtersPanel.style.display = view === 'filter' ? 'block' : 'none';
        }
        
        console.log('🔍 View switch completed, current view:', view);
    }

    function updateFragmentsView(highlights) {
        if (!elements.fragmentsContent) return;
        
        if (!highlights || highlights.length === 0) {
            elements.fragmentsContent.innerHTML = `
                <div class="empty-state">
                    <div class="empty-icon"><i class="fas fa-highlighter"></i></div>
                    <p>Виділені маніпулятивні фрагменти з'являться тут після аналізу</p>
                </div>
            `;
            return;
        }
        
        // Apply filters if they exist
        const filteredHighlights = filterHighlights(highlights);
        
        if (filteredHighlights.length === 0) {
            elements.fragmentsContent.innerHTML = `
                <div class="empty-state">
                    <div class="empty-icon"><i class="fas fa-filter"></i></div>
                    <p>Жодних фрагментів не знайдено за вашими фільтрами</p>
                    <button class="btn-secondary btn-sm" onclick="clearFilters()">Очистити фільтри</button>
                </div>
            `;
            return;
        }
        
        // Sort highlights by severity (high to low)
        const sortedHighlights = [...filteredHighlights].sort((a, b) => 
            (b.severity || 2) - (a.severity || 2)
        );
        
        elements.fragmentsContent.innerHTML = sortedHighlights.map(highlight => {
            const categoryClass = getCategoryClass(highlight.category);
            const categoryLabel = getCategoryLabel(highlight.category);
            const severityText = getSeverityText(highlight.severity);
            
            return `
                <div class="fragment-item" data-category="${highlight.category}">
                    <div class="fragment-header">
                        <div class="fragment-category ${categoryClass}">
                            <i class="fas ${getCategoryIcon(highlight.category)}"></i>
                            ${categoryLabel}
                        </div>
                        <div class="highlight-severity">${severityText}</div>
                    </div>
                    <div class="fragment-text">
                        "${escapeHtml(highlight.text)}"
                    </div>
                    <div class="fragment-explanation">
                        <strong>${escapeHtml(highlight.label || highlight.title || 'Проблемний момент')}:</strong>
                        ${escapeHtml(highlight.explanation || 'Пояснення недоступне')}
                        ${highlight.suggestion ? `<br><br><strong>Рекомендація:</strong> ${escapeHtml(highlight.suggestion)}` : ''}
                    </div>
                    <div class="fragment-actions">
                        <button class="btn-icon add-fragment-btn" data-fragment='${JSON.stringify(highlight).replace(/'/g, "&#39;")}' title="Додати до робочої області">
                            <i class="fas fa-plus"></i>
                        </button>
                        <button class="btn-icon copy-fragment-btn" data-text="${escapeHtml(highlight.text)}" title="Скопіювати текст">
                            <i class="fas fa-copy"></i>
                        </button>
                    </div>
                </div>
            `;
        }).join('');
        
        // Add event listeners
        elements.fragmentsContent.querySelectorAll('.add-fragment-btn').forEach(btn => {
            btn.addEventListener('click', (e) => {
                e.preventDefault();
                const fragment = JSON.parse(e.target.closest('.add-fragment-btn').dataset.fragment);
                addToSelectedFragments(fragment);
            });
        });
        
        elements.fragmentsContent.querySelectorAll('.copy-fragment-btn').forEach(btn => {
            btn.addEventListener('click', async (e) => {
                e.preventDefault();
                const text = e.target.closest('.copy-fragment-btn').dataset.text;
                try {
                    await navigator.clipboard.writeText(text);
                    showNotification('Фрагмент скопійовано в буфер обміну', 'success');
                } catch (err) {
                    showNotification('Помилка копіювання', 'error');
                }
            });
        });
    }
    
    function getCategoryLabel(category) {
        const labels = {
            'manipulation': 'Маніпуляція',
            'cognitive_bias': 'Когнітивне викривлення',
            'rhetological_fallacy': 'Софізм',
            'logical_fallacy': 'Логічна помилка'
        };
        return labels[category] || 'Проблемний момент';
    }
    
    function getCategoryIcon(category) {
        const icons = {
            'manipulation': 'fa-exclamation-triangle',
            'cognitive_bias': 'fa-brain',
            'rhetological_fallacy': 'fa-comments',
            'logical_fallacy': 'fa-times-circle'
        };
        return icons[category] || 'fa-exclamation-triangle';
    }
    
    function getSeverityText(severity) {
        const severities = {
            1: 'Легкий',
            2: 'Помірний', 
            3: 'Серйозний'
        };
        return severities[severity] || 'Помірний';
    }

    function toggleFilters() {
        state.ui.filtersVisible = !state.ui.filtersVisible;
        
        // Update button state
        elements.filterView?.classList.toggle('active', state.ui.filtersVisible);
        
        // Show/hide filters panel
        if (elements.filtersPanel) {
            elements.filtersPanel.style.display = state.ui.filtersVisible ? 'block' : 'none';
        }
        
        // Hide other views when filters are shown
        if (state.ui.filtersVisible) {
            if (elements.highlightsList) elements.highlightsList.style.display = 'none';
            if (elements.fulltextContent) elements.fulltextContent.style.display = 'none';
            if (elements.fragmentsContent) elements.fragmentsContent.style.display = 'none';
        } else {
            // Restore previous view
            switchHighlightsView(state.ui.highlightsView || 'list');
        }
    }

    function applyFilters() {
        // Get filter values
        state.ui.filters.showManipulation = elements.filterManipulation?.checked ?? true;
        state.ui.filters.showCognitiveBias = elements.filterCognitiveBias?.checked ?? true;
        state.ui.filters.showRhetoricalFallacy = elements.filterRhetoricalFallacy?.checked ?? true;
        state.ui.filters.minSeverity = parseInt(elements.filterMinSeverity?.value || '1');
        state.ui.filters.maxSeverity = parseInt(elements.filterMaxSeverity?.value || '3');
        state.ui.filters.searchText = elements.filterSearch?.value.toLowerCase() || '';
        
        // Apply filters to current highlights
        if (state.currentAnalysis?.highlights) {
            updateHighlightsDisplay(state.currentAnalysis.highlights);
        }
        
        // Close filters panel
        toggleFilters();
        
        showNotification('Фільтри застосовано', 'success');
    }

    function clearFilters() {
        // Reset filter values
        state.ui.filters = {
            showManipulation: true,
            showCognitiveBias: true,
            showRhetoricalFallacy: true,
            minSeverity: 1,
            maxSeverity: 3,
            searchText: ''
        };
        
        // Update UI
        if (elements.filterManipulation) elements.filterManipulation.checked = true;
        if (elements.filterCognitiveBias) elements.filterCognitiveBias.checked = true;
        if (elements.filterRhetoricalFallacy) elements.filterRhetoricalFallacy.checked = true;
        if (elements.filterMinSeverity) elements.filterMinSeverity.value = '1';
        if (elements.filterMaxSeverity) elements.filterMaxSeverity.value = '3';
        if (elements.filterSearch) elements.filterSearch.value = '';
        
        // Reapply filters
        applyFilters();
    }

    function filterHighlights(highlights) {
        if (!highlights || highlights.length === 0) return highlights;
        
        return highlights.filter(highlight => {
            // Category filter
            const category = highlight.category || 'manipulation';
            if (category === 'manipulation' && !state.ui.filters.showManipulation) return false;
            if (category === 'cognitive_bias' && !state.ui.filters.showCognitiveBias) return false;
            if ((category === 'rhetological_fallacy' || category === 'rhetorical_fallacy') && !state.ui.filters.showRhetoricalFallacy) return false;
            
            // Severity filter
            const severity = highlight.severity || 1;
            if (severity < state.ui.filters.minSeverity || severity > state.ui.filters.maxSeverity) return false;
            
            // Text search filter
            if (state.ui.filters.searchText) {
                const searchText = state.ui.filters.searchText;
                const text = (highlight.text || '').toLowerCase();
                const label = (highlight.label || '').toLowerCase();
                const explanation = (highlight.explanation || '').toLowerCase();
                
                if (!text.includes(searchText) && !label.includes(searchText) && !explanation.includes(searchText)) {
                    return false;
                }
            }
            
            return true;
        });
    }

    // ===== File Handling =====
    function setupFileHandling() {
        if (!elements.fileDropzone || !elements.fileInput) return;

        // File input change
        elements.fileInput.addEventListener('change', handleFileSelect);
        
        // Choose file button
        elements.chooseFileBtn?.addEventListener('click', () => {
            elements.fileInput.click();
        });

        // Drag and drop
        elements.fileDropzone.addEventListener('dragover', (e) => {
            e.preventDefault();
            elements.fileDropzone.classList.add('dragover');
        });

        elements.fileDropzone.addEventListener('dragleave', (e) => {
            e.preventDefault();
            elements.fileDropzone.classList.remove('dragover');
        });

        elements.fileDropzone.addEventListener('drop', (e) => {
            e.preventDefault();
            elements.fileDropzone.classList.remove('dragover');
            
            const files = e.dataTransfer.files;
            if (files.length > 0) {
                handleFileSelect({ target: { files } });
            }
        });

        // Remove file button
        elements.removeFileBtn?.addEventListener('click', clearFile);
    }

    function handleFileSelect(e) {
        const file = e.target.files[0];
        if (!file) return;

        // Validate file
        const maxSize = 10 * 1024 * 1024; // 10MB
        const allowedTypes = ['.txt', '.doc', '.docx'];
        const fileExt = '.' + file.name.split('.').pop().toLowerCase();

        if (file.size > maxSize) {
            showNotification('Файл занадто великий. Максимальний розмір: 10MB', 'error');
            return;
        }

        if (!allowedTypes.includes(fileExt)) {
            showNotification('Непідтримуваний формат файлу. Дозволені: TXT, DOC, DOCX', 'error');
            return;
        }

        // Show file preview
        showFilePreview(file);

        // Read file
        const reader = new FileReader();
        reader.onload = (e) => {
            if (elements.negotiationText) {
                elements.negotiationText.value = e.target.result;
                updateTextStats();
            }
            showNotification('Файл завантажено успішно! ✅', 'success');
        };
        reader.onerror = () => {
            showNotification('Помилка читання файлу', 'error');
        };
        reader.readAsText(file);
    }

    function showFilePreview(file) {
        if (elements.fileName) elements.fileName.textContent = file.name;
        if (elements.fileSize) elements.fileSize.textContent = formatFileSize(file.size);
        if (elements.filePreview) elements.filePreview.style.display = 'block';
    }

    function clearFile() {
        if (elements.fileInput) elements.fileInput.value = '';
        if (elements.filePreview) elements.filePreview.style.display = 'none';
        if (elements.negotiationText) {
            elements.negotiationText.value = '';
            updateTextStats();
        }
    }

    function formatFileSize(bytes) {
        if (bytes === 0) return '0 Bytes';
        const k = 1024;
        const sizes = ['Bytes', 'KB', 'MB', 'GB'];
        const i = Math.floor(Math.log(bytes) / Math.log(k));
        return parseFloat((bytes / Math.pow(k, i)).toFixed(2)) + ' ' + sizes[i];
    }

    // ===== Sidebar Management =====
    function toggleSidebar(side) {
        if (side === 'left') {
            state.ui.leftSidebarCollapsed = !state.ui.leftSidebarCollapsed;
            if (elements.sidebarLeft) {
                elements.sidebarLeft.classList.toggle('collapsed', state.ui.leftSidebarCollapsed);
            }
        } else if (side === 'right') {
            state.ui.rightSidebarCollapsed = !state.ui.rightSidebarCollapsed;
            if (elements.sidebarRight) {
                elements.sidebarRight.classList.toggle('collapsed', state.ui.rightSidebarCollapsed);
            }
        }
    }

    function showOnboarding() {
        if (elements.onboardingModal) {
            elements.onboardingModal.style.display = 'flex';
        }
    }

    // Duplicate functions removed - using main definitions above

    function updateOnboardingStep() {
        // Hide all steps
        $$('.onboarding-step').forEach(step => step.classList.remove('active'));
        
        // Show current step
        const currentStep = $(`#onboarding-step-${state.onboardingStep}`);
        if (currentStep) {
            currentStep.classList.add('active');
        }
        
        // Update progress
        const progress = (state.onboardingStep / 4) * 100;
        if (elements.onboardingProgress) {
            elements.onboardingProgress.style.width = `${progress}%`;
        }
        if (elements.progressText) {
            elements.progressText.textContent = `Крок ${state.onboardingStep} з 4`;
        }
        
        // Update buttons
        if (elements.prevStep) {
            elements.prevStep.style.display = state.onboardingStep > 1 ? 'block' : 'none';
        }
        if (elements.nextStep) {
            elements.nextStep.innerHTML = state.onboardingStep < 4 ? 
                'Далі <i class="fas fa-arrow-right"></i>' : 
                'Завершити <i class="fas fa-check"></i>';
        }
    }

    // ===== Drag & Drop Functions =====
    function enableHighlightDrag() {
        $$('.highlight-item[draggable="true"]').forEach(item => {
            item.addEventListener('dragstart', (e) => {
                const highlightId = e.target.dataset.highlightId;
                e.dataTransfer.setData('text/plain', highlightId);
                e.target.classList.add('dragging');
            });

            item.addEventListener('dragend', (e) => {
                e.target.classList.remove('dragging');
            });
        });
    }

    function setupWorkspaceDrop() {
        const dropZone = elements.fragmentsDropZone;
        if (!dropZone) return;

        dropZone.addEventListener('dragover', (e) => {
            e.preventDefault();
            dropZone.classList.add('dragover');
        });

        dropZone.addEventListener('dragleave', (e) => {
            if (!dropZone.contains(e.relatedTarget)) {
                dropZone.classList.remove('dragover');
            }
        });

        dropZone.addEventListener('drop', (e) => {
            e.preventDefault();
            dropZone.classList.remove('dragover');
            
            const highlightId = e.dataTransfer.getData('text/plain');
            if (highlightId !== '') {
                addToWorkspace(parseInt(highlightId));
            }
        });
    }

    function addToWorkspace(highlightIndex) {
        if (!state.currentAnalysis?.highlights?.[highlightIndex]) return;
        
        const highlight = state.currentAnalysis.highlights[highlightIndex];
        
        // Avoid duplicates
        const exists = state.selectedFragments.some(f => f.id === highlight.id);
        if (exists) {
            showNotification('Цей фрагмент вже додано до робочої області', 'warning');
            return;
        }
        
        state.selectedFragments.push({
            id: highlight.id,
            text: highlight.text,
            category: highlight.category,
            label: highlight.label,
            explanation: highlight.explanation
        });
        
        updateWorkspaceFragments();
        updateWorkspaceActions();
        showNotification('Фрагмент додано до робочої області', 'success');
        
        // Save state
        scheduleStateSave();
    }

    function updateWorkspaceFragments() {
        const selectedFragments = elements.selectedFragments;
        if (!selectedFragments) return;
        
        if (elements.fragmentsCount) {
            elements.fragmentsCount.textContent = state.selectedFragments.length;
        }
        
        if (state.selectedFragments.length === 0) {
            selectedFragments.innerHTML = '';
            return;
        }
        
        selectedFragments.innerHTML = state.selectedFragments.map((fragment, index) => `
            <div class="fragment-item">
                <div class="highlight-type ${fragment.category}">${fragment.label}</div>
                <div class="fragment-text">"${fragment.text}"</div>
                <button class="fragment-remove" onclick="removeFromWorkspace(${index})" title="Видалити">
                    <i class="fas fa-times"></i>
                </button>
            </div>
        `).join('');
    }

    function removeFromWorkspace(index) {
        state.selectedFragments.splice(index, 1);
        updateWorkspaceFragments();
        updateWorkspaceActions();
    }

    function updateWorkspaceActions() {
        const hasFragments = state.selectedFragments.length > 0;
        
        if (elements.getAdviceBtn) {
            elements.getAdviceBtn.disabled = !hasFragments;
        }
        if (elements.exportSelectedBtn) {
            elements.exportSelectedBtn.disabled = !hasFragments;
        }
        if (elements.clearWorkspaceBtn) {
            elements.clearWorkspaceBtn.disabled = !hasFragments;
        }
    }

    async function getPersonalizedAdvice() {
        if (state.selectedFragments.length === 0) {
            showNotification('Спочатку оберіть фрагменти для аналізу', 'warning');
            return;
        }

        if (!state.currentClient) {
            showNotification('Клієнт не обраний', 'warning');
            return;
        }

        try {
            elements.getAdviceBtn.classList.add('btn-loading');
            elements.getAdviceBtn.disabled = true;

            const response = await fetch('/api/advice', {
                method: 'POST',
                headers: {
                    'Content-Type': 'application/json'
                },
                body: JSON.stringify({
                    items: state.selectedFragments,
                    profile: state.currentClient
                })
            });

            const data = await response.json();

            if (!response.ok) {
                throw new Error(data.error || 'Помилка отримання порад');
            }

            // Save the advice for future reference
            const advice = data.advice || data;
            saveAdviceToHistory(advice);
            
            // Save recommendation to new history system
            if (state.currentClient) {
                let adviceText = '';
                if (typeof advice === 'string') {
                    adviceText = advice;
                } else if (advice && typeof advice === 'object') {
                    // Extract text from structured advice object
                    const parts = [];
                    if (advice.recommended_replies) {
                        parts.push('РЕКОМЕНДОВАНІ ВІДПОВІДІ:\n' + advice.recommended_replies.join('\n• '));
                    }
                    if (advice.strategies) {
                        parts.push('СТРАТЕГІЇ:\n' + advice.strategies.join('\n• '));
                    }
                    if (advice.warnings) {
                        parts.push('ПОПЕРЕДЖЕННЯ:\n' + advice.warnings.join('\n• '));
                    }
                    if (advice.next_steps) {
                        parts.push('НАСТУПНІ КРОКИ:\n' + advice.next_steps.join('\n• '));
                    }
                    adviceText = parts.join('\n\n');
                }
                
                if (adviceText) {
                    // Save both locally and to database
                    saveRecommendation(state.currentClient.id, adviceText, state.selectedFragments.length);
                    await saveRecommendationToAPI(state.currentClient.id, adviceText, state.selectedFragments.length);
                }
            }
            
            // Show advice in a modal or notification
            showAdviceModal(advice);
            await loadTokenUsage();

        } catch (error) {
            console.error('Advice error:', error);
            showNotification(error.message || 'Помилка при отриманні порад', 'error');
        } finally {
            elements.getAdviceBtn.classList.remove('btn-loading');
            elements.getAdviceBtn.disabled = state.selectedFragments.length === 0;
        }
    }

    function saveAdviceToHistory(advice) {
        try {
            if (!state.currentClient) return;
            
            const adviceRecord = {
                id: Date.now(),
                timestamp: new Date().toISOString(),
                clientId: state.currentClient.id,
                fragments: [...state.selectedFragments],
                advice: advice,
                created: formatDate(new Date())
            };
            
            // Get existing advice history
            const historyKey = 'teampulse-advice-history';
            let history = [];
            try {
                const saved = localStorage.getItem(historyKey);
                if (saved) history = JSON.parse(saved);
            } catch (e) {
                console.warn('Failed to parse advice history');
            }
            
            // Add new advice to beginning of history
            history.unshift(adviceRecord);
            
            // Keep only last 50 recommendations
            if (history.length > 50) {
                history = history.slice(0, 50);
            }
            
            // Save updated history
            localStorage.setItem(historyKey, JSON.stringify(history));
            console.log('Saved advice to history:', adviceRecord);
            
        } catch (error) {
            console.error('Failed to save advice to history:', error);
        }
    }

    function showAdviceModal(advice) {
        console.log('Showing advice modal with:', advice);
        
        // Handle different response formats
        let content = '';
        if (typeof advice === 'string') {
            content = `<div class="advice-text">${advice}</div>`;
        } else if (advice && typeof advice === 'object') {
            content = `
                ${advice.recommended_replies ? `
                    <div class="advice-section">
                        <h4><i class="fas fa-comments"></i><span>Рекомендовані відповіді:</span></h4>
                        <ul class="advice-list">
                            ${advice.recommended_replies.map(reply => `<li>${escapeHtml(reply)}</li>`).join('')}
                        </ul>
                    </div>
                ` : ''}
                
                ${advice.risks ? `
                    <div class="advice-section">
                        <h4><i class="fas fa-exclamation-triangle"></i><span>Виявлені ризики:</span></h4>
                        <ul class="advice-list risks">
                            ${advice.risks.map(risk => `<li>${escapeHtml(risk)}</li>`).join('')}
                        </ul>
                    </div>
                ` : ''}
                
                ${advice.notes ? `
                    <div class="advice-section">
                        <h4><i class="fas fa-clipboard-list"></i><span>Додаткові поради:</span></h4>
                        <div class="advice-notes">${escapeHtml(advice.notes)}</div>
                    </div>
                ` : ''}
            `;
        } else {
            content = '<div class="advice-text">Помилка отримання порад</div>';
        }
        
        // Create and show advice modal
        const modal = document.createElement('div');
        modal.className = 'advice-modal';
        modal.innerHTML = `
            <div class="advice-content">
                <div class="advice-header">
                    <h3><i class="fas fa-lightbulb"></i> Персоналізовані поради</h3>
                    <button class="btn-icon close-advice">
                        <i class="fas fa-times"></i>
                    </button>
                </div>
                <div class="advice-body">
                    ${content}
                </div>
                <div class="advice-actions">
                    <button class="btn-secondary close-advice-btn">Закрити</button>
                    <button class="btn-ghost view-history-btn">
                        <i class="fas fa-history"></i> Попередні поради
                    </button>
                    <button class="btn-primary copy-advice-btn">
                        <i class="fas fa-copy"></i> Копіювати
                    </button>
                </div>
            </div>
        `;
        
        document.body.appendChild(modal);
        
        // Add event listeners for close buttons
        modal.querySelector('.close-advice').addEventListener('click', () => {
            modal.remove();
        });
        
        modal.querySelector('.close-advice-btn').addEventListener('click', () => {
            modal.remove();
        });
        
        // Add event listener for history button
        modal.querySelector('.view-history-btn').addEventListener('click', () => {
            modal.remove();
            showAdviceHistory();
        });
        
        // Add event listener for copy button
        modal.querySelector('.copy-advice-btn').addEventListener('click', () => {
            copyAdviceToClipboard(JSON.stringify(advice));
        });
        
        // Close modal when clicking outside
        modal.addEventListener('click', (e) => {
            if (e.target === modal) {
                modal.remove();
            }
        });
        
        showNotification('Поради згенеровано успішно! 💡', 'success');
    }

    function showAdviceHistory() {
        try {
            const historyKey = 'teampulse-advice-history';
            const saved = localStorage.getItem(historyKey);
            const history = saved ? JSON.parse(saved) : [];
            
            // Filter by current client if one is selected
            const filteredHistory = state.currentClient 
                ? history.filter(record => record.clientId === state.currentClient.id)
                : history;
                
            if (filteredHistory.length === 0) {
                showNotification('Немає збережених порад для цього клієнта', 'info');
                return;
            }
            
            const modal = document.createElement('div');
            modal.className = 'advice-modal';
            modal.innerHTML = `
                <div class="advice-content" style="max-width: 800px;">
                    <div class="advice-header">
                        <h3><i class="fas fa-history"></i> Історія порад${state.currentClient ? ` для ${state.currentClient.company}` : ''}</h3>
                        <button class="btn-icon close-history">
                            <i class="fas fa-times"></i>
                        </button>
                    </div>
                    <div class="advice-body" style="max-height: 500px; overflow-y: auto;">
                        ${filteredHistory.map(record => `
                            <div class="advice-history-item" style="margin-bottom: 20px; padding: 15px; border: 1px solid rgba(168, 85, 247, 0.2); border-radius: 8px;">
                                <div style="display: flex; justify-content: space-between; align-items: center; margin-bottom: 10px;">
                                    <span style="font-size: 0.9em; color: rgba(255, 255, 255, 0.7);">${record.created}</span>
                                    <button class="btn-icon copy-history-advice" data-advice='${JSON.stringify(record.advice)}' title="Копіювати">
                                        <i class="fas fa-copy"></i>
                                    </button>
                                </div>
                                <div class="advice-content-preview">
                                    ${typeof record.advice === 'string' 
                                        ? `<div class="advice-text">${escapeHtml(record.advice)}</div>` 
                                        : formatAdviceContent(record.advice)
                                    }
                                </div>
                                ${record.fragments && record.fragments.length > 0 ? `
                                    <div style="margin-top: 10px; font-size: 0.85em; color: rgba(255, 255, 255, 0.6);">
                                        Базувалося на ${record.fragments.length} обраних фрагментах
                                    </div>
                                ` : ''}
                            </div>
                        `).join('')}
                    </div>
                    <div class="advice-actions">
                        <button class="btn-secondary close-history-btn">Закрити</button>
                        <button class="btn-ghost clear-history-btn">
                            <i class="fas fa-trash"></i> Очистити історію
                        </button>
                    </div>
                </div>
            `;
            
            document.body.appendChild(modal);
            
            // Event listeners
            modal.querySelector('.close-history').addEventListener('click', () => modal.remove());
            modal.querySelector('.close-history-btn').addEventListener('click', () => modal.remove());
            modal.querySelector('.clear-history-btn').addEventListener('click', () => {
                if (confirm('Ви впевнені, що хочете видалити всю історію порад?')) {
                    localStorage.removeItem(historyKey);
                    modal.remove();
                    showNotification('Історію порад очищено', 'success');
                }
            });
            
            // Copy buttons
            modal.querySelectorAll('.copy-history-advice').forEach(btn => {
                btn.addEventListener('click', (e) => {
                    const advice = e.target.closest('.copy-history-advice').getAttribute('data-advice');
                    copyAdviceToClipboard(advice);
                });
            });
            
            modal.addEventListener('click', (e) => {
                if (e.target === modal) modal.remove();
            });
            
        } catch (error) {
            console.error('Failed to show advice history:', error);
            showNotification('Помилка завантаження історії порад', 'error');
        }
    }

    function formatAdviceContent(advice) {
        if (!advice || typeof advice !== 'object') return '';
        
        let content = '';
        if (advice.recommended_replies && advice.recommended_replies.length > 0) {
            content += `
                <div class="advice-section">
                    <h5><i class="fas fa-comments"></i> Рекомендовані відповіді:</h5>
                    <ul class="advice-list">
                        ${advice.recommended_replies.map(reply => `<li>${escapeHtml(reply)}</li>`).join('')}
                    </ul>
                </div>
            `;
        }
        
        if (advice.strategies && advice.strategies.length > 0) {
            content += `
                <div class="advice-section">
                    <h5><i class="fas fa-chess"></i> Стратегії:</h5>
                    <ul class="advice-list">
                        ${advice.strategies.map(strategy => `<li>${escapeHtml(strategy)}</li>`).join('')}
                    </ul>
                </div>
            `;
        }
        
        if (advice.warnings && advice.warnings.length > 0) {
            content += `
                <div class="advice-section">
                    <h5><i class="fas fa-exclamation-triangle"></i> Попередження:</h5>
                    <ul class="advice-list">
                        ${advice.warnings.map(warning => `<li>${escapeHtml(warning)}</li>`).join('')}
                    </ul>
                </div>
            `;
        }
        
        return content || '<div class="advice-text">Немає структурованих порад</div>';
    }

    function copyAdviceToClipboard(advice) {
        navigator.clipboard.writeText(advice).then(() => {
            showNotification('Поради скопійовано в буфер обміну', 'success');
        }).catch(() => {
            showNotification('Не вдалося скопіювати', 'error');
        });
    }
    
    function showAnalysisHistory() {
        try {
            // Get all clients for the client switcher
            const clients = state.clients || [];
            const currentClient = state.currentClient;
            
            const modal = document.createElement('div');
            modal.className = 'modal-overlay';
            modal.innerHTML = `
                <div class="modal-content analysis-history-modal" style="max-width: 900px;">
                    <div class="modal-header">
                        <h3><i class="fas fa-history"></i> Історія аналізів</h3>
                        <button class="close-modal" title="Закрити">
                            <i class="fas fa-times"></i>
                        </button>
                    </div>
                    <div class="modal-body">
                        <div class="client-switcher" style="margin-bottom: 20px;">
                            <label for="client-select">Клієнт:</label>
                            <select id="client-select" class="form-control">
                                ${clients.map(client => `
                                    <option value="${client.id}" ${currentClient && client.id === currentClient.id ? 'selected' : ''}>
                                        ${client.company} ${client.negotiator ? `(${client.negotiator})` : ''}
                                    </option>
                                `).join('')}
                            </select>
                        </div>
                        <div class="analysis-history-content" id="modal-analysis-history">
                            <div class="loading-state">
                                <i class="fas fa-spinner fa-spin"></i>
                                Завантаження історії аналізів...
                            </div>
                        </div>
                    </div>
                    <div class="modal-footer">
                        <button class="btn-secondary close-modal">
                            <i class="fas fa-times"></i> Закрити
                        </button>
                        <button class="btn-ghost clear-analysis-history-btn">
                            <i class="fas fa-trash"></i> Очистити історію
                        </button>
                    </div>
                </div>
            `;
            
            document.body.appendChild(modal);
            
            // Event handlers
            const clientSelect = modal.querySelector('#client-select');
            const historyContent = modal.querySelector('#modal-analysis-history');
            
            // Close modal handlers
            modal.addEventListener('click', (e) => {
                if (e.target.matches('.close-modal') || e.target === modal) {
                    modal.remove();
                }
            });
            
            // Clear history handler
            modal.querySelector('.clear-analysis-history-btn').addEventListener('click', async () => {
                const selectedClientId = clientSelect.value;
                if (confirm('Ви впевнені, що хочете видалити всю історію аналізів для обраного клієнта?')) {
                    try {
                        const response = await fetch(`/api/clients/${selectedClientId}/analyses`, {
                            method: 'DELETE'
                        });
                        
                        if (response.ok) {
                            showNotification('Історію аналізів очищено', 'success');
                            loadAnalysisHistoryForModal(selectedClientId, historyContent);
                            // Refresh sidebar history if same client
                            if (state.currentClient && state.currentClient.id == selectedClientId) {
                                loadAnalysisHistory(selectedClientId);
                            }
                        } else {
                            showNotification('Помилка очищення історії', 'error');
                        }
                    } catch (error) {
                        console.error('Clear analysis history error:', error);
                        showNotification('Помилка очищення історії', 'error');
                    }
                }
            });
            
            // Client switcher handler
            clientSelect.addEventListener('change', () => {
                const selectedClientId = clientSelect.value;
                loadAnalysisHistoryForModal(selectedClientId, historyContent);
            });
            
            // Load initial analysis history
            if (currentClient) {
                loadAnalysisHistoryForModal(currentClient.id, historyContent);
            } else if (clients.length > 0) {
                loadAnalysisHistoryForModal(clients[0].id, historyContent);
            }
            
        } catch (error) {
            console.error('Analysis history modal error:', error);
            showNotification('Помилка відображення історії аналізів', 'error');
        }
    }
    
    async function loadAnalysisHistoryForModal(clientId, containerElement) {
        try {
            containerElement.innerHTML = `
                <div class="loading-state">
                    <i class="fas fa-spinner fa-spin"></i>
                    Завантаження історії аналізів...
                </div>
            `;
            
            const response = await fetch(`/api/clients/${clientId}`);
            const data = await response.json();
            
            if (data.success && data.analyses && data.analyses.length > 0) {
                const analyses = data.analyses;
                containerElement.innerHTML = `
                    <div class="analysis-history-list">
                        ${analyses.map((analysis, index) => {
                            const highlights = analysis.highlights_json ? JSON.parse(analysis.highlights_json) : [];
                            const issues = highlights.filter(h => h.category).length;
                            const date = new Date(analysis.created_at);
                            const formattedDate = date.toLocaleDateString('uk-UA', {
                                year: 'numeric',
                                month: 'short',
                                day: 'numeric',
                                hour: '2-digit',
                                minute: '2-digit'
                            });
                            
                            return `
                                <div class="analysis-history-item ${index === 0 ? 'latest' : ''}" 
                                     onclick="window.loadAnalysis(${analysis.id})" 
                                     style="cursor: pointer; padding: 15px; border: 1px solid rgba(168, 85, 247, 0.2); border-radius: 8px; margin-bottom: 10px;">
                                    <div class="analysis-header" style="display: flex; justify-content: space-between; align-items: center; margin-bottom: 10px;">
                                        <div class="analysis-date">
                                            ${index === 0 ? '<i class="fas fa-star" title="Останній"></i> ' : ''}
                                            ${formattedDate}
                                        </div>
                                        <div class="analysis-stats">
                                            <span class="issues-count">${issues} проблем</span>
                                        </div>
                                    </div>
                                    <div class="analysis-preview" style="color: rgba(255, 255, 255, 0.8); font-size: 0.9em;">
                                        ${analysis.title || 'Аналіз переговорів'}
                                    </div>
                                </div>
                            `;
                        }).join('')}
                    </div>
                `;
            } else {
                containerElement.innerHTML = `
                    <div class="empty-state" style="text-align: center; padding: 40px;">
                        <i class="fas fa-chart-line" style="font-size: 3rem; color: rgba(255, 255, 255, 0.3); margin-bottom: 20px;"></i>
                        <p>Історія аналізів для цього клієнта порожня</p>
                    </div>
                `;
            }
            
        } catch (error) {
            console.error('Load analysis history modal error:', error);
            containerElement.innerHTML = `
                <div class="error-state" style="text-align: center; padding: 40px;">
                    <i class="fas fa-exclamation-triangle" style="font-size: 3rem; color: #ef4444; margin-bottom: 20px;"></i>
                    <p>Помилка завантаження історії аналізів</p>
                </div>
            `;
        }
    }

    function exportSelectedFragments() {
        if (state.selectedFragments.length === 0) {
            showNotification('Немає фрагментів для експорту', 'warning');
            return;
        }

        const exportData = {
            client: state.currentClient,
            fragments: state.selectedFragments,
            analysis_date: new Date().toISOString(),
            export_date: new Date().toISOString()
        };

        const dataStr = JSON.stringify(exportData, null, 2);
        const dataUri = 'data:application/json;charset=utf-8,'+ encodeURIComponent(dataStr);
        
        const exportFileDefaultName = `teampulse_analysis_${state.currentClient?.company || 'client'}_${new Date().toISOString().split('T')[0]}.json`;
        
        const linkElement = document.createElement('a');
        linkElement.setAttribute('href', dataUri);
        linkElement.setAttribute('download', exportFileDefaultName);
        linkElement.click();
        
        showNotification('Дані експортовано успішно! 📁', 'success');
    }

    function clearWorkspace() {
        if (state.selectedFragments.length === 0) return;

        if (confirm('Очистити робочу область? Всі обрані фрагменти будуть видалені.')) {
            state.selectedFragments = [];
            updateWorkspaceFragments();
            updateWorkspaceActions();
            showNotification('Робочу область очищено', 'info');
        }
    }

    // ===== Product Switcher =====
    function toggleProductDropdown(e) {
        e.stopPropagation();
        const isOpen = elements.productDropdown.style.display === 'block';
        
        if (isOpen) {
            closeProductDropdown();
        } else {
            openProductDropdown();
        }
    }
    
    function openProductDropdown() {
        elements.productDropdown.style.display = 'block';
        elements.productDropdownBtn.classList.add('active');
    }
    
    function closeProductDropdown() {
        elements.productDropdown.style.display = 'none';
        elements.productDropdownBtn.classList.remove('active');
    }

    // Make functions globally accessible
    window.addToWorkspace = addToWorkspace;
    window.removeFromWorkspace = removeFromWorkspace;
    window.copyAdviceToClipboard = copyAdviceToClipboard;

    // ===== Event Handlers =====
    function bindEvents() {
        console.log('🔧 Binding all event handlers...');
        
        // Remove any existing listeners first to prevent duplicates
        const elementsToRebind = [
            'sidebarRightToggle', 'workspaceToggle', 'productDropdownBtn', 
            'newClientBtn', 'welcomeNewClient', 'saveClientBtn', 'cancelClientBtn',
            'startAnalysisBtn', 'newAnalysisBtn', 'analysisHistoryBtn',
            'textMethod', 'fileMethod', 'negotiationText', 'clearTextBtn', 'pasteBtn',
            'listView', 'textView', 'filterView', 'getAdviceBtn', 'exportSelectedBtn', 'clearWorkspaceBtn'
        ];
        
        elementsToRebind.forEach(elementKey => {
            const element = elements[elementKey];
            if (element && element.hasAttribute && element.hasAttribute('data-listener-bound')) {
                element.removeAttribute('data-listener-bound');
                // Clone element to remove all listeners
                const newElement = element.cloneNode(true);
                element.parentNode.replaceChild(newElement, element);
                elements[elementKey] = newElement;
            }
        });

        // Sidebar toggles
        if (elements.sidebarRightToggle && !elements.sidebarRightToggle.hasAttribute('data-listener-bound')) {
            elements.sidebarRightToggle.addEventListener('click', () => toggleSidebar('right'));
            elements.sidebarRightToggle.setAttribute('data-listener-bound', 'true');
        }
        
        if (elements.workspaceToggle && !elements.workspaceToggle.hasAttribute('data-listener-bound')) {
            elements.workspaceToggle.addEventListener('click', () => toggleSidebar('right'));
            elements.workspaceToggle.setAttribute('data-listener-bound', 'true');
        }
        
        // Product switcher
        if (elements.productDropdownBtn && !elements.productDropdownBtn.hasAttribute('data-listener-bound')) {
            elements.productDropdownBtn.addEventListener('click', toggleProductDropdown);
            elements.productDropdownBtn.setAttribute('data-listener-bound', 'true');
        }
        
        // Client search
        if (elements.clientSearch && !elements.clientSearch.hasAttribute('data-listener-bound')) {
            elements.clientSearch.addEventListener('input', debounce(renderClientsList, 300));
            elements.clientSearch.setAttribute('data-listener-bound', 'true');
        }

        // Client management buttons with proper cleanup
        console.log('🔧 Setting up client management event listeners...');
        
        const newClientBtn = document.getElementById('new-client-btn');
        if (newClientBtn && !newClientBtn.hasAttribute('data-listener-bound')) {
            console.log('✅ newClientBtn found, adding listener');
            newClientBtn.addEventListener('click', (e) => {
                e.preventDefault();
                e.stopPropagation();
                console.log('🎯 New client button clicked');
                showClientForm();
            });
            newClientBtn.setAttribute('data-listener-bound', 'true');
            elements.newClientBtn = newClientBtn;
        }
        
        const welcomeNewClient = document.getElementById('welcome-new-client');
        if (welcomeNewClient && !welcomeNewClient.hasAttribute('data-listener-bound')) {
            console.log('✅ welcomeNewClient found, adding listener');
            welcomeNewClient.addEventListener('click', (e) => {
                e.preventDefault();
                e.stopPropagation();
                console.log('🎯 Welcome new client button clicked');
                showClientForm();
            });
            welcomeNewClient.setAttribute('data-listener-bound', 'true');
            elements.welcomeNewClient = welcomeNewClient;
        }
        
        const saveClientBtn = document.getElementById('save-client-btn');
        if (saveClientBtn && !saveClientBtn.hasAttribute('data-listener-bound')) {
            console.log('✅ saveClientBtn found, adding listener');
            saveClientBtn.addEventListener('click', (e) => {
                e.preventDefault();
                e.stopPropagation();
                console.log('🎯 Save client button clicked');
                saveClient();
            });
            saveClientBtn.setAttribute('data-listener-bound', 'true');
            elements.saveClientBtn = saveClientBtn;
        }
        
        const cancelClientBtn = document.getElementById('cancel-client-btn');
        if (cancelClientBtn && !cancelClientBtn.hasAttribute('data-listener-bound')) {
            console.log('✅ cancelClientBtn found, adding listener');
            cancelClientBtn.addEventListener('click', (e) => {
                e.preventDefault();
                e.stopPropagation();
                console.log('🎯 Cancel client button clicked');
                showSection('welcome-screen');
            });
            cancelClientBtn.setAttribute('data-listener-bound', 'true');
            elements.cancelClientBtn = cancelClientBtn;
        }

        // Navigation actions - with proper binding check
        const helpToggle = document.getElementById('help-toggle');
        if (helpToggle && !helpToggle.hasAttribute('data-listener-bound')) {
            helpToggle.addEventListener('click', showOnboarding);
            helpToggle.setAttribute('data-listener-bound', 'true');
        }
        
        const logoutBtn = document.getElementById('logout-btn');
        if (logoutBtn && !logoutBtn.hasAttribute('data-listener-bound')) {
            logoutBtn.addEventListener('click', () => {
                if (confirm('Ви впевнені, що хочете вийти із системи?')) {
                    console.log('🔐 Logout button clicked, calling logout function');
                    if (window.logout) {
                        window.logout();
                    } else {
                        console.error('🔐 logout function not available, falling back to manual logout');
                        localStorage.clear();
                        sessionStorage.clear();
                        document.cookie = 'auth=; expires=Thu, 01 Jan 1970 00:00:00 UTC; path=/;';
                        window.location.href = '/login.html';
                    }
                }
            });
            logoutBtn.setAttribute('data-listener-bound', 'true');
        }

        // Onboarding managed by OnboardingManager class
        const welcomeHelp = document.getElementById('welcome-help');
        if (welcomeHelp && !welcomeHelp.hasAttribute('data-listener-bound')) {
            welcomeHelp.addEventListener('click', showOnboarding);
            welcomeHelp.setAttribute('data-listener-bound', 'true');
        }

        // Input methods
        const textMethod = document.getElementById('text-method');
        if (textMethod && !textMethod.hasAttribute('data-listener-bound')) {
            textMethod.addEventListener('click', () => updateInputMethod('text'));
            textMethod.setAttribute('data-listener-bound', 'true');
        }
        
        const fileMethod = document.getElementById('file-method');
        if (fileMethod && !fileMethod.hasAttribute('data-listener-bound')) {
            fileMethod.addEventListener('click', () => updateInputMethod('file'));
            fileMethod.setAttribute('data-listener-bound', 'true');
        }

        // Text analysis
        const negotiationText = document.getElementById('negotiation-text');
        if (negotiationText && !negotiationText.hasAttribute('data-listener-bound')) {
            negotiationText.addEventListener('input', debounce(updateTextStats, 300));
            negotiationText.setAttribute('data-listener-bound', 'true');
            elements.negotiationText = negotiationText;
        }
        
        const startAnalysisBtn = document.getElementById('start-analysis-btn');
        if (startAnalysisBtn && !startAnalysisBtn.hasAttribute('data-listener-bound')) {
            startAnalysisBtn.addEventListener('click', startAnalysis);
            startAnalysisBtn.setAttribute('data-listener-bound', 'true');
            elements.startAnalysisBtn = startAnalysisBtn;
        }
        
        const newAnalysisBtn = document.getElementById('new-analysis-btn');
        if (newAnalysisBtn && !newAnalysisBtn.hasAttribute('data-listener-bound')) {
            newAnalysisBtn.addEventListener('click', createNewAnalysis);
            newAnalysisBtn.setAttribute('data-listener-bound', 'true');
            elements.newAnalysisBtn = newAnalysisBtn;
        }
        
        const analysisHistoryBtn = document.getElementById('analysis-history-btn');
        if (analysisHistoryBtn && !analysisHistoryBtn.hasAttribute('data-listener-bound')) {
            analysisHistoryBtn.addEventListener('click', showAnalysisHistory);
            analysisHistoryBtn.setAttribute('data-listener-bound', 'true');
            elements.analysisHistoryBtn = analysisHistoryBtn;
        }
        
        const clearTextBtn = document.getElementById('clear-text-btn');
        if (clearTextBtn && !clearTextBtn.hasAttribute('data-listener-bound')) {
            clearTextBtn.addEventListener('click', () => {
                const textArea = document.getElementById('negotiation-text');
                if (textArea) {
                    textArea.value = '';
                    updateTextStats();
                }
            });
            clearTextBtn.setAttribute('data-listener-bound', 'true');
        }
        
        const pasteBtn = document.getElementById('paste-btn');
        if (pasteBtn && !pasteBtn.hasAttribute('data-listener-bound')) {
            pasteBtn.addEventListener('click', async () => {
                try {
                    const text = await navigator.clipboard.readText();
                    const textArea = document.getElementById('negotiation-text');
                    if (textArea) {
                        textArea.value = text;
                        updateTextStats();
                        showNotification('Текст вставлено з буферу обміну', 'success');
                    }
                } catch (err) {
                    showNotification('Не вдалося вставити з буферу обміну', 'error');
                }
            });
            pasteBtn.setAttribute('data-listener-bound', 'true');
        }

        // View controls
        const listView = document.getElementById('list-view');
        if (listView && !listView.hasAttribute('data-listener-bound')) {
            listView.addEventListener('click', () => {
                console.log('🔍 List view button clicked');
                switchHighlightsView('list');
            });
            listView.setAttribute('data-listener-bound', 'true');
        }
        
        const textView = document.getElementById('text-view');
        if (textView && !textView.hasAttribute('data-listener-bound')) {
            textView.addEventListener('click', () => {
                console.log('🔍 Text view button clicked');
                switchHighlightsView('text');
            });
            textView.setAttribute('data-listener-bound', 'true');
        }
        
        const filterView = document.getElementById('filter-view');
        if (filterView && !filterView.hasAttribute('data-listener-bound')) {
            filterView.addEventListener('click', () => {
                console.log('🔍 Filter view button clicked');
                toggleFilters();
            });
            filterView.setAttribute('data-listener-bound', 'true');
        }

        // Filter controls
        const clearFiltersBtn = document.getElementById('clear-filters');
        if (clearFiltersBtn && !clearFiltersBtn.hasAttribute('data-listener-bound')) {
            clearFiltersBtn.addEventListener('click', clearFilters);
            clearFiltersBtn.setAttribute('data-listener-bound', 'true');
        }
        
        const applyFiltersBtn = document.getElementById('apply-filters');
        if (applyFiltersBtn && !applyFiltersBtn.hasAttribute('data-listener-bound')) {
            applyFiltersBtn.addEventListener('click', applyFilters);
            applyFiltersBtn.setAttribute('data-listener-bound', 'true');
        }

        // Workspace actions
        const getAdviceBtn = document.getElementById('get-advice-btn');
        if (getAdviceBtn && !getAdviceBtn.hasAttribute('data-listener-bound')) {
            getAdviceBtn.addEventListener('click', getPersonalizedAdvice);
            getAdviceBtn.setAttribute('data-listener-bound', 'true');
            elements.getAdviceBtn = getAdviceBtn;
        }
        
        const exportSelectedBtn = document.getElementById('export-selected-btn');
        if (exportSelectedBtn && !exportSelectedBtn.hasAttribute('data-listener-bound')) {
            exportSelectedBtn.addEventListener('click', exportSelectedFragments);
            exportSelectedBtn.setAttribute('data-listener-bound', 'true');
            elements.exportSelectedBtn = exportSelectedBtn;
        }
        
        const clearWorkspaceBtn = document.getElementById('clear-workspace-btn');
        if (clearWorkspaceBtn && !clearWorkspaceBtn.hasAttribute('data-listener-bound')) {
            clearWorkspaceBtn.addEventListener('click', clearWorkspace);
            clearWorkspaceBtn.setAttribute('data-listener-bound', 'true');
            elements.clearWorkspaceBtn = clearWorkspaceBtn;
        }

        // Global event listeners (only bind once)
        if (!document.hasAttribute('data-global-listeners-bound')) {
            // Close product dropdown when clicking outside
            document.addEventListener('click', (e) => {
                if (!e.target.closest('.product-switcher')) {
                    closeProductDropdown();
                }
            });
            
            // Keyboard shortcuts
            document.addEventListener('keydown', handleKeyboardShortcuts);
            
            // Window resize
            window.addEventListener('resize', debounce(handleResize, 100));
            
            document.setAttribute('data-global-listeners-bound', 'true');
        }
        
        console.log('✅ All event handlers bound successfully');
    }

    function handleKeyboardShortcuts(e) {
        // Ctrl/Cmd + Enter to start analysis
        if ((e.ctrlKey || e.metaKey) && e.key === 'Enter') {
            if (state.ui.currentView === 'analysis-dashboard' && !elements.startAnalysisBtn?.disabled) {
                startAnalysis();
            }
        }
        
        // Escape to close modals
        if (e.key === 'Escape') {
            if (elements.onboardingModal?.style.display === 'flex') {
                completeOnboarding();
            }
        }
    }

    function handleResize() {
        // Update sidebar states based on screen size
        if (window.innerWidth <= 1024) {
            // Mobile layout
            elements.sidebarLeft?.classList.remove('collapsed');
            elements.sidebarRight?.classList.remove('collapsed');
            if (elements.mainContent) {
                elements.mainContent.style.marginLeft = '';
                elements.mainContent.style.marginRight = '';
            }
        } else {
            // Desktop layout
            if (state.ui.leftSidebarCollapsed) {
                elements.sidebarLeft?.classList.add('collapsed');
            }
            if (state.ui.rightSidebarCollapsed) {
                elements.sidebarRight?.classList.add('collapsed');
            }
        }
    }

    // ===== Analysis History =====
    async function loadAnalysisHistory(clientId) {
        try {
            console.log('🔄 Loading analysis history for client:', clientId);
            const response = await fetch(`/api/clients/${clientId}`);
            
            if (response.status === 404) {
                console.warn('⚠️ Client not found, clearing from state:', clientId);
                // Client doesn't exist anymore, clear from state
                state.currentClient = null;
                state.analyses = [];
                renderAnalysisHistory([]);
                switchView('welcome');
                return;
            }
            
            const data = await response.json();
            
            if (data.success && data.analyses) {
                console.log('📊 ✅ Received', data.analyses.length, 'analyses from server');
                state.analyses = data.analyses; // Store in state
                renderAnalysisHistory(data.analyses);
                
                // Auto-load latest analysis if available and no current analysis
                if (data.analyses.length > 0 && !state.currentAnalysis) {
                    const latestAnalysis = data.analyses[0];
                    console.log('📊 Auto-loading latest analysis:', latestAnalysis.id);
                    await loadAnalysis(latestAnalysis.id);
                }
            } else {
                console.log('📊 No analyses found for client');
                state.analyses = [];
                renderAnalysisHistory([]);
            }
        } catch (error) {
            console.error('Failed to load analysis history:', error);
            state.analyses = [];
            renderAnalysisHistory([]);
        }
    }

    async function loadAnalysisHistoryAndLatest(clientId) {
        try {
            const response = await fetch(`/api/clients/${clientId}`);
            
            if (response.status === 404) {
                console.warn('⚠️ Client not found, clearing from state:', clientId);
                state.currentClient = null;
                state.analyses = [];
                renderAnalysisHistory([]);
                switchView('welcome');
                return;
            }
            
            const data = await response.json();
            
            if (data.success && data.analyses) {
                console.log('📊 Loading history and latest - received', data.analyses.length, 'analyses');
                state.analyses = data.analyses; // Store in state
                renderAnalysisHistory(data.analyses);
                
                // If there are analyses, automatically load the latest one
                if (data.analyses.length > 0) {
                    const latestAnalysis = data.analyses[0]; // Analyses should be sorted by date descending
                    await loadAnalysis(latestAnalysis.id);
                } else {
                    // No analyses for this client - show clean dashboard state but preserve UI
                    console.log('🔍 No analyses found for current client - showing empty state');
                    state.currentAnalysis = null;
                    state.originalText = '';
                    state.selectedFragments = [];
                    
                    // Clear text input only
                    if (elements.negotiationText) {
                        elements.negotiationText.value = '';
                        updateTextStats();
                    }
                    
                    // Show empty highlights
                    if (elements.highlightsList) {
                        elements.highlightsList.innerHTML = `
                            <div class="empty-state">
                                <div class="empty-icon">
                                    <i class="fas fa-search"></i>
                                </div>
                                <p>Проблемні моменти з'являться тут після аналізу</p>
                            </div>
                        `;
                    }
                    
                    // Update workspace but DON'T reset counters and barometer
                    updateWorkspaceFragments();
                    updateWorkspaceActions();
                    updateAnalysisSteps('input');
                    
                    showNotification(`Клієнт ${state.currentClient.company} обраний. Додайте текст для аналізу.`, 'info');
                }
            }
        } catch (error) {
            console.error('Failed to load analysis history and latest:', error);
        }
    }

    function clearAnalysisDisplay() {
        // Clear current analysis state
        state.currentAnalysis = null;
        state.originalText = '';
        state.selectedFragments = [];
        
        // Clear text input
        if (elements.negotiationText) {
            elements.negotiationText.value = '';
            updateTextStats();
        }
        
        // Hide results section
        if (elements.resultsSection) {
            elements.resultsSection.style.display = 'none';
        }
        
        // Clear highlights
        if (elements.highlightsList) {
            elements.highlightsList.innerHTML = `
                <div class="empty-state">
                    <div class="empty-icon">
                        <i class="fas fa-search"></i>
                    </div>
                    <p>Проблемні моменти з'являться тут після аналізу</p>
                </div>
            `;
        }
        
        // Reset counters
        const counters = ['manipulations-count', 'biases-count', 'fallacies-count', 'recommendations-count'];
        counters.forEach(counterId => {
            const element = $(`#${counterId}`);
            if (element) element.textContent = '0';
        });
        
        // Reset barometer
        if (elements.barometerScore) elements.barometerScore.textContent = '—';
        if (elements.barometerLabel) elements.barometerLabel.textContent = 'Очікування аналізу...';
        if (elements.barometerComment) elements.barometerComment.textContent = '';
        
        // Update workspace
        updateWorkspaceFragments();
        updateWorkspaceActions();
        
        // Reset analysis steps
        updateAnalysisSteps('input');
    }

    function renderAnalysisHistory(analyses) {
        if (!elements.analysisHistory) return;

        const count = analyses ? analyses.length : 0;
        console.log('📊 Updating analysis count:', count);
        
        // Force find element every time to ensure it exists
        const analysisCountElement = document.getElementById('analysis-count');
        if (analysisCountElement) {
            analysisCountElement.textContent = count;
            console.log('📊 ✅ Analysis count updated to:', count);
            elements.analysisCount = analysisCountElement; // Cache it
        } else {
            console.error('📊 ❌ Analysis count element #analysis-count not found in DOM');
            // Try to find all fragment counters and update the second one
            const counters = document.querySelectorAll('.fragment-counter');
            if (counters.length > 1) {
                counters[1].textContent = count;
                console.log('📊 ✅ Updated via alternative selector (second counter)');
            }
        }

        if (analyses.length === 0) {
            elements.analysisHistory.innerHTML = `
                <div class="empty-state">
                    <div class="empty-icon">
                        <i class="fas fa-history"></i>
                    </div>
                    <p>Немає аналізів</p>
                </div>
            `;
            return;
        }

        elements.analysisHistory.innerHTML = analyses.map((analysis, index) => {
            const isLatest = index === 0;
            const date = new Date(analysis.created_at);
            const timeAgo = getTimeAgo(date);
            
            // Calculate issues count from highlights
            let issuesCount = 0;
            
            // First try to get from analysis.issues_count
            if (analysis.issues_count && analysis.issues_count > 0) {
                issuesCount = analysis.issues_count;
            } 
            // Then try to parse highlights array
            else if (analysis.highlights && Array.isArray(analysis.highlights)) {
                issuesCount = analysis.highlights.length;
            }
            // Finally try to parse highlights_json string
            else if (analysis.highlights_json) {
                try {
                    const highlights = JSON.parse(analysis.highlights_json);
                    if (Array.isArray(highlights)) {
                        issuesCount = highlights.length;
                    }
                } catch (e) {
                    console.warn('Failed to parse highlights_json:', e);
                }
            }
            
            console.log(`📊 Analysis ${analysis.id}: calculated ${issuesCount} issues from`, {
                issues_count: analysis.issues_count,
                highlights: analysis.highlights?.length,
                highlights_json: analysis.highlights_json ? 'present' : 'missing'
            });
            
            // Calculate complexity score from barometer if not provided
            let complexityScore = analysis.complexity_score || 0;
            if (complexityScore === 0 && analysis.barometer?.score) {
                complexityScore = analysis.barometer.score;
            }
            
            console.log(`📊 Rendering analysis ${analysis.id}: ${issuesCount} issues, ${complexityScore}/100 complexity`);
            
            return `
                <div class="analysis-history-item ${isLatest ? 'latest' : ''}" 
                     onclick="window.loadAnalysis(${analysis.id})"
                     title="Натисніть для перегляду аналізу">
                    <div class="analysis-header">
                        <div class="analysis-date">
                            ${isLatest ? '<i class="fas fa-star" title="Останній"></i> ' : ''}
                            ${timeAgo}
                        </div>
                        <div class="analysis-actions">
                            <button class="btn-micro" onclick="event.stopPropagation(); confirmDeleteAnalysis(${analysis.id})" title="Видалити аналіз">
                                <i class="fas fa-trash"></i>
                            </button>
                        </div>
                    </div>
                    <div class="analysis-preview">${escapeHtml(analysis.text_preview || 'Аналіз переговорів')}</div>
                    <div class="analysis-stats">
                        <span class="stat-item ${issuesCount > 0 ? 'has-issues' : ''}">
                            <i class="fas fa-exclamation-triangle"></i>
                            ${issuesCount} проблем
                        </span>
                        <span class="stat-item complexity-${getComplexityLevel(complexityScore)}">
                            <i class="fas fa-tachometer-alt"></i>
                            ${complexityScore}/100
                        </span>
                    </div>
                </div>
            `;
        }).join('');
    }

    function getTimeAgo(date) {
        const now = new Date();
        const diffInMilliseconds = now - date;
        const diffInMinutes = Math.floor(diffInMilliseconds / (1000 * 60));
        
        if (diffInMinutes < 1) return 'Щойно';
        if (diffInMinutes === 1) return '1 хв тому';
        if (diffInMinutes < 60) return `${diffInMinutes} хв тому`;
        
        const diffInHours = Math.floor(diffInMinutes / 60);
        if (diffInHours === 1) return '1 год тому';
        if (diffInHours < 24) return `${diffInHours} год тому`;
        
        const diffInDays = Math.floor(diffInHours / 24);
        if (diffInDays === 1) return 'Вчора';
        if (diffInDays < 7) return `${diffInDays} дн тому`;
        
        // For older dates, show formatted date with time
        const options = { 
            year: 'numeric', 
            month: 'short', 
            day: 'numeric',
            hour: '2-digit',
            minute: '2-digit'
        };
        return date.toLocaleDateString('uk-UA', options);
    }

    function getComplexityLevel(score) {
        if (score >= 80) return 'high';
        if (score >= 50) return 'medium';
        return 'low';
    }

    async function confirmDeleteAnalysis(analysisId) {
        try {
            if (!confirm('Видалити цей аналіз? Цю дію неможливо скасувати.')) {
                return;
            }

            const response = await fetch(`/api/analyses/${analysisId}`, {
                method: 'DELETE'
            });

            if (!response.ok) {
                const data = await response.json();
                throw new Error(data.error || 'Помилка видалення аналізу');
            }

            // If deleted analysis was current, clear it
            if (state.currentAnalysis?.id === analysisId) {
                clearAnalysisDisplay();
            }

            // Reload analysis history for current client
            if (state.currentClient) {
                await loadAnalysisHistoryAndLatest(state.currentClient.id);
            }

            showNotification('Аналіз видалено успішно', 'success');

        } catch (error) {
            console.error('Delete analysis error:', error);
            showNotification(error.message || 'Помилка при видаленні аналізу', 'error');
        }
    }

    function formatDate(dateStr) {
        const date = new Date(dateStr);
        return date.toLocaleDateString('uk-UA', {
            day: 'numeric',
            month: 'short',
            hour: '2-digit',
            minute: '2-digit'
        });
    }

    // ===== Analysis Loading =====
    async function loadAnalysis(analysisId) {
        try {
            // Валідація параметрів
            if (!analysisId || !state.currentClient?.id) {
                throw new Error('Відсутні необхідні параметри для завантаження аналізу');
            }
            
            const clientId = parseInt(state.currentClient.id);
            const analysisIdNum = parseInt(analysisId);
            
            if (isNaN(clientId) || isNaN(analysisIdNum)) {
                throw new Error('Некоректні ідентифікатори клієнта або аналізу');
            }
            
            console.log(`📡 Loading analysis ${analysisIdNum} for client ${clientId}`);
            
            const response = await fetch(`/api/clients/${clientId}/analyses/${analysisIdNum}`, {
                method: 'GET',
                headers: {
                    'Content-Type': 'application/json'
                }
            });
            
            if (!response.ok) {
                if (response.status === 404) {
                    throw new Error('Аналіз не знайдено');
                }
                throw new Error(`Помилка завантаження аналізу: ${response.status}`);
            }
            
            const contentType = response.headers.get('content-type');
            if (!contentType || !contentType.includes('application/json')) {
                throw new Error('Сервер повернув некоректний формат даних');
            }
            
            const data = await response.json();
            
            if (!response.ok) {
                throw new Error(data.error || 'Помилка завантаження аналізу');
            }
            
            // Set the loaded analysis as current
            state.currentAnalysis = data.analysis;
            state.originalText = data.analysis.original_text || '';
            
            // Clear current text and show the analysis text
            if (elements.negotiationText) {
                elements.negotiationText.value = state.originalText;
                updateTextStats();
            }
            
            // Show results section
            if (elements.resultsSection) {
                elements.resultsSection.style.display = 'block';
            }
            
            // Update displays with loaded analysis using displayAnalysisResults
            displayAnalysisResults(data.analysis);
            
            // Update full text view with highlighting
            if (data.analysis.highlighted_text) {
                console.log('🔍 Loading analysis with pre-generated highlighted text');
                updateFullTextView(data.analysis.highlighted_text);
            } else if (data.analysis.highlights && (state.originalText || data.analysis.original_text)) {
                console.log('🔍 Generating highlighted text from highlights and original text');
                const originalTextToUse = state.originalText || data.analysis.original_text;
                const highlightedText = generateHighlightedText(originalTextToUse, data.analysis.highlights);
                updateFullTextView(highlightedText);
                
                // Also store it in current analysis for future use
                state.currentAnalysis.highlighted_text = highlightedText;
                state.currentAnalysis.original_text = originalTextToUse;
            } else {
                console.log('🔍 No highlighting data available, showing plain text');
                updateFullTextView(escapeHtml(state.originalText || data.analysis.original_text || ''));
            }
            
            // Update analysis steps to show completed
            updateAnalysisSteps('completed');
            
            // Clear workspace if switching analyses
            state.selectedFragments = [];
            updateWorkspaceFragments();
            updateWorkspaceActions();
            
            showNotification(`Аналіз від ${formatDate(data.analysis.created_at)} завантажено`, 'success');
            
        } catch (error) {
            console.error('Load analysis error:', error);
            showNotification(error.message || 'Помилка завантаження аналізу', 'error');
        }
    }

    async function createNewAnalysis() {
        if (!state.currentClient) {
            showNotification('Спочатку оберіть клієнта', 'warning');
            return;
        }
        
        // Clear current analysis state
        state.currentAnalysis = null;
        state.originalText = null;
        state.selectedFragments = [];
        
        // Clear UI
        if (elements.negotiationText) {
            elements.negotiationText.value = '';
            updateTextStats();
        }
        if (elements.resultsSection) {
            elements.resultsSection.style.display = 'none';
        }
        if (elements.highlightsList) {
            elements.highlightsList.innerHTML = `
                <div class="empty-state">
                    <div class="empty-icon"><i class="fas fa-search"></i></div>
                    <p>Проблемні моменти з'являться тут після аналізу</p>
                </div>
            `;
        }
        if (elements.fulltextContent) {
            elements.fulltextContent.innerHTML = `
                <div class="empty-state">
                    <div class="empty-icon"><i class="fas fa-file-text"></i></div>
                    <p>Повний текст з підсвічуванням з'явиться тут після аналізу</p>
                </div>
            `;
        }
        
        updateWorkspaceFragments();
        updateWorkspaceActions();
        
        showNotification('Новий аналіз створено. Введіть текст для початку.', 'info');
    }

    async function editClient(clientId, event) {
        console.log('✏️ editClient called with ID:', clientId);
        console.log('✏️ Event object:', event);
        
        // Stop event propagation to prevent client selection
        if (event) {
            event.stopPropagation();
        }
        
        try {
            const client = state.clients.find(c => c.id === parseInt(clientId));
            console.log('✏️ Found client for editing:', client ? client.company : 'NOT FOUND');
            
            if (!client) {
                console.error('❌ Client not found for editing with ID:', clientId);
                showNotification('Клієнт не знайдений', 'error');
                return;
            }
            
            console.log('✏️ Opening client form for editing...');
            showClientForm(clientId);
        } catch (error) {
            console.error('❌ Edit client error:', error);
            showNotification('Помилка при редагуванні клієнта', 'error');
        }
    }

    function showHighlightDetails(highlightId, tooltip, event) {
        console.log('💬 Showing highlight details for:', highlightId);
        
        // Знайти повну інформацію про хайлайт
        let highlight = null;
        if (state.currentAnalysis && state.currentAnalysis.highlights) {
            highlight = state.currentAnalysis.highlights.find(h => h.id === highlightId);
        }
        
        const modal = document.createElement('div');
        modal.className = 'advice-modal highlight-detail-modal';
        modal.innerHTML = `
            <div class="advice-content" style="max-width: 600px;">
                <div class="advice-header">
                    <h3><i class="fas fa-exclamation-triangle" style="color: var(--neon-pink);"></i> Деталі проблемного фрагменту</h3>
                    <button class="close-advice" aria-label="Закрити">
                        <i class="fas fa-times"></i>
                    </button>
                </div>
                <div class="advice-body">
                    ${highlight ? `
                        <div class="highlight-detail">
                            <div class="highlight-category">
                                <span class="category-badge ${getCategoryClass(highlight.category)}">${highlight.label || highlight.category}</span>
                                <span class="severity-badge severity-${highlight.severity || 1}">Рівень ${highlight.severity || 1}</span>
                            </div>
                            <div class="highlight-text-preview">
                                <strong>Фрагмент:</strong><br>
                                <em>"${escapeHtml(highlight.text)}"</em>
                            </div>
                            <div class="highlight-explanation">
                                <strong>Пояснення:</strong><br>
                                ${escapeHtml(highlight.explanation || tooltip)}
                            </div>
                            ${highlight.suggestion ? `
                                <div class="highlight-suggestion">
                                    <strong>Рекомендація:</strong><br>
                                    ${escapeHtml(highlight.suggestion)}
                                </div>
                            ` : ''}
                        </div>
                    ` : `
                        <div class="highlight-basic">
                            <p><strong>Опис:</strong><br>${escapeHtml(tooltip)}</p>
                        </div>
                    `}
                    <div class="highlight-actions" style="margin-top: 1rem; display: flex; gap: 0.5rem;">
                        <button class="btn-secondary add-to-workspace-detail-btn" data-highlight='${JSON.stringify(highlight || {text: "Невідомий фрагмент", explanation: tooltip}).replace(/'/g, "&#39;")}'>
                            <i class="fas fa-plus"></i> Додати до робочої області
                        </button>
                        <button class="btn-secondary copy-text-btn" data-text="${escapeHtml((highlight && highlight.text) || '')}">
                            <i class="fas fa-copy"></i> Скопіювати текст
                        </button>
                    </div>
                </div>
            </div>
        `;
        
        document.body.appendChild(modal);
        modal.style.display = 'flex';
        
        // Event listeners
        modal.querySelector('.close-advice').addEventListener('click', () => modal.remove());
        modal.addEventListener('click', (e) => {
            if (e.target === modal) modal.remove();
        });
        
        // Add to workspace button
        modal.querySelector('.add-to-workspace-detail-btn')?.addEventListener('click', (e) => {
            const highlightData = JSON.parse(e.target.dataset.highlight);
            addToSelectedFragments(highlightData);
            modal.remove();
            showNotification('Фрагмент додано до робочої області', 'success');
        });
        
        // Copy text button
        modal.querySelector('.copy-text-btn')?.addEventListener('click', (e) => {
            const text = e.target.dataset.text;
            navigator.clipboard.writeText(text).then(() => {
                showNotification('Текст скопійовано', 'success');
            });
        });
    }

    function showDeleteClientModal(clientId) {
        console.log('🗑️ showDeleteClientModal called with ID:', clientId);
        
        const client = state.clients.find(c => c.id === parseInt(clientId));
        if (!client) {
            console.error('❌ Client not found for deletion with ID:', clientId);
            showNotification('Клієнт не знайдений', 'error');
            return;
        }

        // Create delete confirmation modal
        const modal = document.createElement('div');
        modal.className = 'advice-modal'; // Reuse existing modal styles
        modal.innerHTML = `
            <div class="advice-content" style="max-width: 500px;">
                <div class="advice-header">
                    <h3><i class="fas fa-exclamation-triangle" style="color: var(--neon-pink);"></i> Підтвердження видалення</h3>
                    <button class="close-advice" aria-label="Закрити">
                        <i class="fas fa-times"></i>
                    </button>
                </div>
                <div class="advice-body">
                    <p><strong>Ви дійсно хочете видалити клієнта?</strong></p>
                    <div class="client-info-preview">
                        <div class="client-avatar">${(client.company || 'C')[0].toUpperCase()}</div>
                        <div>
                            <div class="client-name"><strong>${client.company || 'Без назви'}</strong></div>
                            <div class="client-meta">${client.sector || 'Без сектору'}</div>
                        </div>
                    </div>
                    <p style="color: var(--neon-pink); margin-top: 1rem;">
                        <i class="fas fa-warning"></i> 
                        <strong>Увага:</strong> Всі аналізи цього клієнта також будуть видалені. Цю дію неможливо скасувати.
                    </p>
                </div>
                <div class="advice-actions">
                    <button class="btn-secondary cancel-delete-btn">
                        <i class="fas fa-times"></i> Скасувати
                    </button>
                    <button class="btn-danger confirm-delete-btn" data-client-id="${clientId}">
                        <i class="fas fa-trash"></i> Видалити клієнта
                    </button>
                </div>
            </div>
        `;

        document.body.appendChild(modal);

        // Add event listeners
        modal.querySelector('.close-advice').addEventListener('click', () => modal.remove());
        modal.querySelector('.cancel-delete-btn').addEventListener('click', () => modal.remove());
        modal.querySelector('.confirm-delete-btn').addEventListener('click', () => {
            modal.remove();
            performDeleteClient(clientId);
        });

        // Close when clicking outside
        modal.addEventListener('click', (e) => {
            if (e.target === modal) modal.remove();
        });
    }

    async function deleteClient(clientId, event) {
        console.log('🗑️ deleteClient called with ID:', clientId);
        
        // Stop event propagation to prevent client selection
        if (event) {
            event.stopPropagation();
        }
        
        // Show confirmation modal instead of browser confirm
        showDeleteClientModal(clientId);
    }

    async function performDeleteClient(clientId) {
        console.log('🗑️ performDeleteClient called with ID:', clientId);
        try {
            const client = state.clients.find(c => c.id === parseInt(clientId));
            console.log('🗑️ Found client for deletion:', client ? client.company : 'NOT FOUND');

            console.log('🗑️ Sending delete request...');
            const response = await fetch(`/api/clients/${clientId}`, {
                method: 'DELETE'
            });

            const data = await response.json();
            console.log('🗑️ Delete response:', data);

            if (!response.ok) {
                throw new Error(data.error || 'Помилка видалення клієнта');
            }

            // Update state
            state.clients = state.clients.filter(c => c.id !== parseInt(clientId));
            
            // If deleted client was current, clear selection
            if (state.currentClient?.id === parseInt(clientId)) {
                state.currentClient = null;
                state.currentAnalysis = null;
                state.selectedFragments = [];
                updateNavClientInfo(null);
                updateWorkspaceClientInfo(null);
                updateWorkspaceFragments();
                showSection('welcome-screen');
            }

            // Re-render clients list
            renderClientsList();
            updateClientCount();

            showNotification(`Клієнт "${client.company}" видалено успішно`, 'success');

        } catch (error) {
            console.error('Delete client error:', error);
            showNotification(error.message || 'Помилка при видаленні клієнта', 'error');
        }
    }

    // ===== Global Functions ===== 
    // Оголошення глобальних функцій буде в кінці файлу після визначення всіх функцій
    
    // Глобальний обробник для всіх кнопок клієнтів
    document.addEventListener('click', (e) => {
        // Кнопки створення клієнта
        if (e.target && (
            e.target.id === 'new-client-btn' || 
            e.target.id === 'welcome-new-client' ||
            e.target.id === 'empty-new-client-btn' ||
            e.target.classList.contains('new-client-trigger')
        )) {
            e.preventDefault();
            e.stopPropagation();
            console.log('🎯 Global click handler for client creation button:', e.target.id);
            showClientForm();
            return;
        }

        // Знайти кнопку редагування клієнта (може бути іконка всередині кнопки)
        const editBtn = e.target.closest('.edit-client-btn');
        if (editBtn) {
            e.preventDefault();
            e.stopPropagation();
            const clientId = parseInt(editBtn.dataset.clientId);
            console.log('🎯 Edit client button clicked for ID:', clientId);
            if (clientId) {
                editClient(clientId, e);
            }
            return;
        }

        // Знайти кнопку видалення клієнта (може бути іконка всередині кнопки)
        const deleteBtn = e.target.closest('.delete-client-btn');
        if (deleteBtn) {
            e.preventDefault();
            e.stopPropagation();
            const clientId = parseInt(deleteBtn.dataset.clientId);
            console.log('🎯 Delete client button clicked for ID:', clientId);
            if (clientId) {
                deleteClient(clientId, e);
            }
            return;
        }

        // Кнопка вибору клієнта (клік по елементу клієнта)
        const clientItem = e.target.closest('.client-item:not(.active)');
        if (clientItem && clientItem.dataset.clientId) {
            e.preventDefault();
            e.stopPropagation();
            const clientId = clientItem.dataset.clientId;
            console.log('🎯 Client selection clicked for ID:', clientId);
            if (clientId) {
                selectClient(clientId);
            }
            return;
        }

        // Обробка кліків по хайлайтам
        const highlightSpan = e.target.closest('.text-highlight');
        if (highlightSpan) {
            e.preventDefault();
            e.stopPropagation();
            const highlightId = highlightSpan.dataset.highlightId;
            const tooltip = highlightSpan.dataset.tooltip;
            if (highlightId && tooltip) {
                showHighlightDetails(highlightId, tooltip, e);
            }
            return;
        }
        
        // Обробка кліків по кнопкам рекомендацій
        const expandRecBtn = e.target.closest('.expand-rec-btn');
        if (expandRecBtn) {
            e.preventDefault();
            e.stopPropagation();
            expandRecommendation(expandRecBtn);
            return;
        }
        
        const copyRecBtn = e.target.closest('.copy-rec-btn');
        if (copyRecBtn) {
            e.preventDefault();
            e.stopPropagation();
            copyRecommendation(copyRecBtn);
            return;
        }
        
        const removeRecBtn = e.target.closest('.remove-rec-btn');
        if (removeRecBtn) {
            e.preventDefault();
            e.stopPropagation();
            deleteRecommendation(removeRecBtn);
            return;
        }
    });
    window.addToWorkspace = addToWorkspace;
    window.removeFromWorkspace = removeFromWorkspace;
    window.shareHighlight = (id) => console.log('Share highlight:', id);
    window.loadAnalysis = loadAnalysis;
    window.createNewAnalysis = createNewAnalysis;
    window.clearFilters = clearFilters;
    window.confirmDeleteAnalysis = confirmDeleteAnalysis;
    window.removeRecommendation = removeRecommendation;
    window.expandRecommendation = expandRecommendation;
    window.copyRecommendation = copyRecommendation;
    window.clearRecommendationsHistory = clearRecommendationsHistory;
    window.confirmClearRecommendations = confirmClearRecommendations;
    
    // ===== Debug Testing Functions =====
    window.testClientFunctions = function() {
        console.log('🧪 Testing client functions availability:');
        console.log('🧪 selectClient:', typeof window.selectClient);
        console.log('🧪 editClient:', typeof window.editClient);
        console.log('🧪 deleteClient:', typeof window.deleteClient);
        console.log('🧪 Current clients:', state.clients.length);
        if (state.clients.length > 0) {
            console.log('🧪 Testing selectClient with first client...');
            window.selectClient(state.clients[0].id);
        }
    };
    
    window.testEditClient = function(clientId) {
        console.log('🧪 Testing editClient with ID:', clientId);
        window.editClient(clientId || (state.clients[0] && state.clients[0].id));
    };
    
    window.testDeleteClient = function(clientId) {
        console.log('🧪 Testing deleteClient with ID:', clientId);
        window.deleteClient(clientId || (state.clients[0] && state.clients[0].id));
    };

    // ===== State Persistence =====
    function saveAppState() {
        const appState = {
            currentClient: state.currentClient,
            currentAnalysis: state.currentAnalysis,
            selectedFragments: state.selectedFragments,
            recommendationsHistory: state.recommendationsHistory,
            originalText: state.originalText,
            ui: state.ui,
            clients: state.clients, // Include clients for backup
            tokenUsage: state.tokenUsage,
            timestamp: new Date().toISOString(),
            version: '1.0' // For future migration compatibility
        };
        
        try {
            const serialized = JSON.stringify(appState);
            
            // Check localStorage availability and space
            if (typeof Storage === "undefined") {
                throw new Error('LocalStorage не підтримується');
            }
            
            // Try to save main state
            localStorage.setItem('teampulse-app-state', serialized);
            
            // Create rotating backup (keep last 3 saves)
            const backupKey = `teampulse-backup-${Date.now() % 3}`;
            localStorage.setItem(backupKey, serialized);
            
            // Clean old backups
            for (let i = 0; i < localStorage.length; i++) {
                const key = localStorage.key(i);
                if (key && key.startsWith('teampulse-backup-') && 
                    !['teampulse-backup-0', 'teampulse-backup-1', 'teampulse-backup-2'].includes(key)) {
                    localStorage.removeItem(key);
                }
            }
            
        } catch (e) {
            console.warn('Failed to save app state:', e);
            
            // Try to free up space by removing old data
            try {
                const keysToRemove = [];
                for (let i = 0; i < localStorage.length; i++) {
                    const key = localStorage.key(i);
                    if (key && (key.startsWith('teampulse-old-') || key.includes('temp'))) {
                        keysToRemove.push(key);
                    }
                }
                keysToRemove.forEach(key => localStorage.removeItem(key));
                
                // Try saving again
                localStorage.setItem('teampulse-app-state', JSON.stringify(appState));
            } catch (e2) {
                showNotification('Помилка збереження даних. Місце на диску вичерпано.', 'error');
            }
        }
    }

    function loadAppState() {
        let appState = null;
        let attempts = 0;
        
        // Try to load main state, then backups if main fails
        const stateKeys = ['teampulse-app-state', 'teampulse-backup-0', 'teampulse-backup-1', 'teampulse-backup-2'];
        
        for (const key of stateKeys) {
            attempts++;
            try {
                const savedState = localStorage.getItem(key);
                if (!savedState) continue;
                
                const parsedState = JSON.parse(savedState);
                
                // Validate required properties
                if (!parsedState.timestamp) continue;
                
                // Check if state is not too old (max 7 days for backups, 24 hours for main)
                const savedTime = new Date(parsedState.timestamp);
                const now = new Date();
                const hoursDiff = (now - savedTime) / (1000 * 60 * 60);
                const maxAge = key === 'teampulse-app-state' ? 24 : 168; // 7 days for backups
                
                if (hoursDiff > maxAge) {
                    if (key === 'teampulse-app-state') {
                        localStorage.removeItem(key);
                    }
                    continue;
                }
                
                // Found valid state
                appState = parsedState;
                
                // Validate currentClient if exists
                if (appState.currentClient && appState.currentClient.id) {
                    console.log('🔍 Validating saved currentClient:', appState.currentClient.id);
                    // We'll validate this client exists when we load clients list
                }
                
                if (key !== 'teampulse-app-state') {
                    console.log(`🔄 Recovered from backup: ${key}`);
                    showNotification('Відновлено з резервної копії', 'success');
                }
                break;
                
            } catch (e) {
                console.warn(`Failed to load state from ${key}:`, e);
                continue;
            }
        }
        
        if (!appState) {
            console.log('No valid app state found');
            return false;
        }
        
        try {
            // Safely restore state with validation
            
            // Restore client info
            if (appState.currentClient && typeof appState.currentClient === 'object') {
                state.currentClient = appState.currentClient;
                try {
                    updateNavClientInfo(state.currentClient);
                    updateWorkspaceClientInfo(state.currentClient);
                } catch (e) {
                    console.warn('Error updating client info:', e);
                }
            }
            
            // Restore clients list if available
            if (appState.clients && Array.isArray(appState.clients)) {
                state.clients = appState.clients;
            }
            
            // Restore token usage if available
            if (appState.tokenUsage && typeof appState.tokenUsage === 'object') {
                state.tokenUsage = { ...state.tokenUsage, ...appState.tokenUsage };
                updateTokenDisplay();
            }
            
            // Restore analysis
            if (appState.currentAnalysis && typeof appState.currentAnalysis === 'object') {
                state.currentAnalysis = appState.currentAnalysis;
                if (appState.originalText && typeof appState.originalText === 'string') {
                    state.originalText = appState.originalText;
                }
                
                // Restore analysis UI safely
                try {
                    if (elements.negotiationText) {
                        elements.negotiationText.value = state.originalText || '';
                        updateTextStats();
                    }
                    
                    if (elements.resultsSection) {
                        elements.resultsSection.style.display = 'block';
                    }
                    
                    // Restore displays with error handling
                    if (state.currentAnalysis.highlights) {
                        updateHighlightsDisplay(state.currentAnalysis.highlights);
                    }
                    if (state.currentAnalysis.summary) {
                        updateSummaryDisplay(state.currentAnalysis.summary);
                    }
                    if (state.currentAnalysis.barometer) {
                        updateBarometerDisplay(state.currentAnalysis.barometer);
                    }
                    
                    updateAnalysisSteps('completed');
                    showSection('analysis-dashboard');
                } catch (e) {
                    console.warn('Error restoring analysis UI:', e);
                }
            }
            
            // Restore selected fragments
            if (appState.selectedFragments && Array.isArray(appState.selectedFragments)) {
                state.selectedFragments = appState.selectedFragments;
                try {
                    updateWorkspaceFragments();
                    updateWorkspaceActions();
                } catch (e) {
                    console.warn('Error updating workspace fragments:', e);
                }
            }
            
            // Restore recommendations history
            if (appState.recommendationsHistory && typeof appState.recommendationsHistory === 'object') {
                state.recommendationsHistory = appState.recommendationsHistory;
            }
            
            // Restore UI state
            if (appState.ui && typeof appState.ui === 'object') {
                Object.assign(state.ui, appState.ui);
            }
            
            return true;
        } catch (e) {
            console.warn('Failed to load app state:', e);
            return false;
        }
    }

    // Auto-save state on important changes
    function scheduleStateSave() {
        clearTimeout(scheduleStateSave.timeout);
        scheduleStateSave.timeout = setTimeout(saveAppState, 1000);
    }

    // Re-initialize DOM elements (in case they weren't available during initial load)
    function reinitializeElements() {
        // Re-initialize key elements that might have been null
        Object.assign(elements, {
            // Layout
            sidebarLeft: $('#sidebar-left'),
            sidebarRight: $('#sidebar-right'),
            mainContent: $('#main-content'),
            sidebarRightToggle: $('#sidebar-right-toggle'),
            mobileMenuToggle: $('#mobile-menu-toggle'),
            workspaceToggle: $('#workspace-toggle'),
            
            // Client Management
            clientList: $('#client-list'),
            clientSearch: $('#client-search'),
            clientCount: $('#client-count'),
            newClientBtn: $('#new-client-btn'),
            welcomeNewClient: $('#welcome-new-client'),
            welcomeHelp: $('#welcome-help'),
            
            // Navigation
            navClientInfo: $('#nav-client-info'),
            navClientAvatar: $('#nav-client-avatar'),
            navClientName: $('#nav-client-name'),
            navClientSector: $('#nav-client-sector'),
            
            // Token Counter
            tokenCounter: $('#token-counter'),
            usedTokens: $('#used-tokens'),
            totalTokens: $('#total-tokens'),
            tokenProgressFill: $('#token-progress-fill'),
            workspaceUsedTokens: $('#workspace-used-tokens'),
            workspaceTotalTokens: $('#workspace-total-tokens'),
            workspaceTokenProgress: $('#workspace-token-progress'),
            workspaceTokenPercentage: $('#workspace-token-percentage'),
            
            // Tabs & Content
            welcomeScreen: $('#welcome-screen'),
            clientForm: $('#client-form'),
            analysisDashboard: $('#analysis-dashboard'),
            
            // Client Form
            clientFormTitle: $('#client-form-title'),
            saveClientBtn: $('#save-client-btn'),
            cancelClientBtn: $('#cancel-client-btn'),
            
            // Analysis
            startAnalysisBtn: $('#start-analysis-btn'),
            newAnalysisBtn: $('#new-analysis-btn'),
            negotiationText: $('#negotiation-text'),
            charCount: $('#char-count'),
            wordCount: $('#word-count'),
            
            // Statistics
            manipulationsCount: $('#manipulations-count'),
            biasesCount: $('#biases-count'),
            fallaciesCount: $('#fallacies-count'),
            recommendationsCount: $('#recommendations-count'),
            
            // Analysis History
            analysisCount: $('#analysis-count'),
            
            // Workspace
            fragmentsCount: $('#fragments-count'),
            getAdviceBtn: $('#get-advice-btn'),
            exportSelectedBtn: $('#export-selected-btn'),
            clearWorkspaceBtn: $('#clear-workspace-btn')
        });
    }

    // ===== Modal Functionality =====
    function initializeModalHandlers() {
        console.log('🔗 Initializing modal handlers...');
        
        // Get counter elements and modal elements
        const manipulationCounter = document.querySelector('.counter[data-category="manipulation"]');
        const biasCounter = document.querySelector('.counter[data-category="cognitive_bias"]'); 
        const fallacyCounter = document.querySelector('.counter[data-category="rhetological_fallacy"]');
        const modal = document.getElementById('counter-modal');
        const modalTitle = document.getElementById('counter-modal-title');
        const modalItems = document.getElementById('counter-modal-items');
        const modalClose = document.getElementById('counter-modal-close');
        
        if (!modal || !modalTitle || !modalItems || !modalClose) {
            console.warn('⚠️ Modal elements not found, skipping modal initialization');
            return;
        }
        
        // Close modal handlers
        modalClose.addEventListener('click', closeModal);
        modal.addEventListener('click', (e) => {
            if (e.target === modal) closeModal();
        });
        
        // Escape key handler
        document.addEventListener('keydown', (e) => {
            if (e.key === 'Escape' && modal.style.display !== 'none') {
                closeModal();
            }
        });
        
        // Counter click handlers
        if (manipulationCounter) {
            manipulationCounter.style.cursor = 'pointer';
            manipulationCounter.addEventListener('click', () => {
                showCounterModal('manipulation', 'Маніпулятивні техніки');
            });
        }
        
        if (biasCounter) {
            biasCounter.style.cursor = 'pointer';
            biasCounter.addEventListener('click', () => {
                showCounterModal('cognitive_bias', 'Когнітивні викривлення');
            });
        }
        
        if (fallacyCounter) {
            fallacyCounter.style.cursor = 'pointer';
            fallacyCounter.addEventListener('click', () => {
                showCounterModal('rhetological_fallacy', 'Логічні помилки та софізми');
            });
        }
        
        console.log('✅ Modal handlers initialized');
    }
    
    function showCounterModal(category, title) {
        console.log(`🔍 Opening modal for category: ${category}`);
        
        if (!state.currentAnalysis || !state.currentAnalysis.highlights) {
            console.warn('⚠️ No current analysis available for modal');
            return;
        }
        
        const modal = document.getElementById('counter-modal');
        const modalTitle = document.getElementById('counter-modal-title');
        const modalItems = document.getElementById('counter-modal-items');
        
        if (!modal || !modalTitle || !modalItems) {
            console.warn('⚠️ Modal elements not found');
            return;
        }
        
        // Filter highlights by category
        const categoryHighlights = state.currentAnalysis.highlights.filter(h => h.category === category);
        
        console.log(`📊 Found ${categoryHighlights.length} highlights for category ${category}`);
        
        // Set modal title
        modalTitle.textContent = `${title} (${categoryHighlights.length})`;
        
        // Clear and populate items
        modalItems.innerHTML = '';
        
        if (categoryHighlights.length === 0) {
            modalItems.innerHTML = `
                <div class="counter-item">
                    <div class="counter-item-header">
                        <span class="counter-item-label">Проблеми не знайдено</span>
                    </div>
                    <div class="counter-item-explanation">
                        У цій категорії поки що немає виявлених проблем.
                    </div>
                </div>
            `;
        } else {
            categoryHighlights.forEach((highlight, index) => {
                const itemHtml = `
                    <div class="counter-item">
                        <div class="counter-item-header">
                            <span class="counter-item-label">${highlight.label || `Проблема ${index + 1}`}</span>
                            <span class="counter-item-severity severity-${highlight.severity || 1}">
                                Рівень ${highlight.severity || 1}
                            </span>
                        </div>
                        ${highlight.text ? `
                            <div class="counter-item-text">
                                "${highlight.text}"
                            </div>
                        ` : ''}
                        <div class="counter-item-explanation">
                            ${highlight.explanation || 'Опис недоступний'}
                        </div>
                    </div>
                `;
                modalItems.insertAdjacentHTML('beforeend', itemHtml);
            });
        }
        
        // Show modal
        modal.style.display = 'flex';
        document.body.style.overflow = 'hidden';
        
        console.log('✅ Modal opened successfully');
    }
    
    function closeModal() {
        const modal = document.getElementById('counter-modal');
        if (modal) {
            modal.style.display = 'none';
            document.body.style.overflow = '';
            console.log('✅ Modal closed');
        }
    }

    // ===== Event Binding =====
    function bindEvents() {
        console.log('🔧 Binding event handlers...');
        
        // Analysis buttons
        if (elements.startAnalysisBtn) {
            elements.startAnalysisBtn.addEventListener('click', startAnalysis);
        }
        if (elements.newAnalysisBtn) {
            elements.newAnalysisBtn.addEventListener('click', createNewAnalysis);
        }
        if (elements.analysisHistoryBtn) {
            elements.analysisHistoryBtn.addEventListener('click', showAnalysisHistory);
        }
        
        // Client buttons
        if (elements.saveClientBtn) {
            elements.saveClientBtn.addEventListener('click', saveClient);
        }
        if (elements.cancelClientBtn) {
            elements.cancelClientBtn.addEventListener('click', () => {
                switchView('welcome');
            });
        }
        
        // Workspace buttons
        if (elements.getAdviceBtn) {
            elements.getAdviceBtn.addEventListener('click', getPersonalizedAdvice);
        }
        if (elements.exportSelectedBtn) {
            elements.exportSelectedBtn.addEventListener('click', exportSelectedFragments);
        }
        if (elements.clearWorkspaceBtn) {
            elements.clearWorkspaceBtn.addEventListener('click', clearWorkspace);
        }
        
        // Global click handler for recommendations and other dynamic content
        document.addEventListener('click', (e) => {
            // New client buttons
            if (e.target && (
                e.target.id === 'new-client-btn' || 
                e.target.id === 'welcome-new-client' ||
                e.target.id === 'empty-new-client-btn' ||
                e.target.classList.contains('new-client-trigger')
            )) {
                e.preventDefault();
                e.stopPropagation();
                console.log('🎯 Global click handler for client creation button:', e.target.id);
                showClientForm();
                return;
            }
            
            // Client management buttons
            const editBtn = e.target.closest('.edit-client-btn');
            if (editBtn) {
                e.preventDefault();
                e.stopPropagation();
                const clientId = parseInt(editBtn.dataset.clientId);
                console.log('🎯 Edit client button clicked for ID:', clientId);
                if (clientId) {
                    editClient(clientId, e);
                }
                return;
            }
            
            const deleteBtn = e.target.closest('.delete-client-btn');
            if (deleteBtn) {
                e.preventDefault();
                e.stopPropagation();
                const clientId = parseInt(deleteBtn.dataset.clientId);
                console.log('🎯 Delete client button clicked for ID:', clientId);
                if (clientId) {
                    deleteClient(clientId, e);
                }
                return;
            }
            
            // Client selection
            const clientItem = e.target.closest('.client-item:not(.active)');
            if (clientItem && clientItem.dataset.clientId) {
                e.preventDefault();
                e.stopPropagation();
                const clientId = clientItem.dataset.clientId;
                console.log('🎯 Client selection clicked for ID:', clientId);
                if (clientId) {
                    selectClient(clientId);
                }
                return;
            }
            
            // Recommendation buttons
            const expandRecBtn = e.target.closest('.expand-rec-btn');
            if (expandRecBtn) {
                e.preventDefault();
                e.stopPropagation();
                expandRecommendation(expandRecBtn);
                return;
            }
            
            const copyRecBtn = e.target.closest('.copy-rec-btn');
            if (copyRecBtn) {
                e.preventDefault();
                e.stopPropagation();
                copyRecommendation(copyRecBtn);
                return;
            }
            
            const removeRecBtn = e.target.closest('.remove-rec-btn');
            if (removeRecBtn) {
                e.preventDefault();
                e.stopPropagation();
                deleteRecommendation(removeRecBtn);
                return;
            }
            
            // Highlight clicks
            const highlightSpan = e.target.closest('.text-highlight');
            if (highlightSpan) {
                e.preventDefault();
                e.stopPropagation();
                const highlightId = highlightSpan.dataset.highlightId;
                const tooltip = highlightSpan.dataset.tooltip;
                if (highlightId && tooltip) {
                    showHighlightDetails(highlightId, tooltip, e);
                }
                return;
            }
        });
        
        // Text input handlers
        if (elements.negotiationText) {
            elements.negotiationText.addEventListener('input', updateTextStats);
        }
        
        // Onboarding buttons already handled above in main binding section
        
        console.log('✅ Event handlers bound successfully');
    }
    
    async function deleteRecommendation(button) {
        const recItem = button.closest('.recommendation-item');
        const recId = recItem.dataset.recommendationId;
        const clientId = recItem.dataset.clientId;
        
        if (!confirm('Видалити цю рекомендацію?')) {
            return;
        }
        
        // Delete from API
        const success = await deleteRecommendationFromAPI(recId);
        
        if (success) {
            // Remove from local state
            const recommendations = state.recommendationsHistory[clientId] || [];
            const index = recommendations.findIndex(r => r.id == recId);
            if (index >= 0) {
                recommendations.splice(index, 1);
                updateRecommendationsHistory(clientId);
            }
        }
    }

    // ===== Initialization =====
    function init() {
        console.log('🚀 TeamPulse Turbo Neon - Initializing...');
        
        // Re-initialize DOM elements to ensure they are available
        reinitializeElements();
        
        // Verify all button listeners are properly bound
        setTimeout(() => {
            console.log('🔧 Verifying all buttons have listeners...');
            
            const buttonIds = [
                'new-client-btn', 'welcome-new-client', 'save-client-btn', 'cancel-client-btn',
                'start-analysis-btn', 'new-analysis-btn', 'analysis-history-btn'
            ];
            
            buttonIds.forEach(id => {
                const btn = document.getElementById(id);
                if (btn && !btn.hasAttribute('data-listener-bound')) {
                    console.warn(`⚠️ Button ${id} missing listener, re-binding...`);
                    bindEvents(); // Re-run binding for missed elements
                }
            });
        }, 100);
        
        // Load saved UI state
        const savedState = localStorage.getItem('teampulse-ui-state');
        if (savedState) {
            try {
                Object.assign(state.ui, JSON.parse(savedState));
            } catch (e) {
                console.warn('Failed to parse saved UI state');
            }
        }
        
        // Initialize onboarding
        initOnboarding();
        
        // Setup file handling
        setupFileHandling();
        
        // Setup drag & drop workspace
        setupWorkspaceDrop();
        
        // Bind events
        bindEvents();
        
        // Initialize displays
        updateTextStats();
        updateInputMethod('text');
        switchHighlightsView('list');
        
        // Always load initial data
        console.log('🚀 Starting loadClients...');
        
        // Force initial counter display to 0 
        setTimeout(() => {
            console.log('🚀 Force updating counters on startup');
            console.log('🚀 DOM elements check:', {
                clientCount: !!document.getElementById('client-count'),
                analysisCount: !!document.getElementById('analysis-count'),
                manipulationsCount: !!document.getElementById('manipulations-count'),
                biasesCount: !!document.getElementById('biases-count'),
                fallaciesCount: !!document.getElementById('fallacies-count'),
                recommendationsCount: !!document.getElementById('recommendations-count'),
                clientList: !!document.getElementById('client-list'),
                analysisHistory: !!document.getElementById('analysis-history')
            });
            
            // Force reset all counters to 0
            const counters = [
                'client-count', 'analysis-count', 'manipulations-count', 
                'biases-count', 'fallacies-count', 'recommendations-count'
            ];
            
            counters.forEach(counterId => {
                const element = document.getElementById(counterId);
                if (element) {
                    element.textContent = '0';
                    console.log('🚀 ✅ Reset', counterId, 'to 0');
                } else {
                    console.error('🚀 ❌ Element', counterId, 'not found');
                }
            });
            
            updateClientCount();
            renderAnalysisHistory([]);
            updateCountersFromHighlights([]);
        }, 100);
        
        loadClients().then(() => {
            console.log('🚀 loadClients completed, clients loaded:', state.clients.length);
            
            // Force update counters with real data
            setTimeout(() => {
                updateClientCount();
                renderAnalysisHistory(state.analyses || []);
                
                // Also load analysis history for current client if exists
                if (state.currentClient) {
                    console.log('🚀 Loading analysis history for current client:', state.currentClient.company);
                    loadAnalysisHistory(state.currentClient.id);
                }
                
                // Double-check all counters are updated
                setTimeout(() => {
                    updateClientCount();
                    updateCountersFromHighlights([]);
                    console.log('🚀 Final counter update completed');
                }, 500);
            }, 200);
            
            loadTokenUsage();
            
            // Try to restore previous app state
            console.log('🚀 Restoring app state...');
            const stateRestored = loadAppState();
            
            // Load current client's analysis history if we have a current client
            if (state.currentClient) {
                console.log('🚀 Loading analysis history for current client:', state.currentClient.company);
                loadAnalysisHistory(state.currentClient.id);
            } else {
                console.log('🚀 No current client to load analysis for');
            }
            
            console.log('🚀 App initialization completed successfully');
            console.log('🚀 Final state:', {
                clientsLoaded: state.clients.length,
                currentClient: state.currentClient ? state.currentClient.company : 'none',
                stateRestored
            });
        }).catch(error => {
            console.error('🚀 Failed to initialize app:', error);
        });
        
        // Auto-refresh token usage
        setInterval(loadTokenUsage, 30000);
        
        // Handle initial resize
        handleResize();
        
        // Auto-save state periodically
        setInterval(saveAppState, 60000); // Save every minute
        
        // Save state on page unload
        window.addEventListener('beforeunload', saveAppState);
        
        // Initialize modal functionality
        initializeModalHandlers();
        
        console.log('✨ TeamPulse Turbo Neon - Ready!');
    }

    // Legacy initialization disabled - now handled by ApplicationManager
    console.log('🔐 Legacy app-neon.js loaded - SOLID managers will handle initialization');
    
    // Keep some backward compatibility functions
    window.legacyShowNotification = showNotification;
    
    // Initialize immediately if already authenticated, or wait for auth-success event
    // console.log('🔐 Auth status:', sessionStorage.getItem('teampulse-auth'));
    // if (sessionStorage.getItem('teampulse-auth') === 'true') {
    //     console.log('🔐 Authenticated, initializing...');
    //     init();
    // } else {
    //     console.log('🔐 Not authenticated, waiting for auth-success event...');
    //     // Start when authenticated
    //     window.addEventListener('auth-success', init);
    // }

    // ===== Advanced Navigation System =====
    
    // State management for advanced features
    let advancedState = {
        currentView: 'list',
        searchTerm: '',
        filters: {
            dateRange: 'all',
            clientType: 'all',
            analysisType: 'all',
            results: 'all'
        },
        selectedItems: new Set(),
        bookmarks: new Set(),
        sortBy: 'date',
        sortOrder: 'desc',
        searchHistory: [],
        analytics: null
    };

    // Advanced modal management
    function openAdvancedModal() {
        const modal = document.getElementById('advancedModal');
        if (modal) {
            modal.classList.add('show');
            loadAdvancedData();
            updateAdvancedView();
        }
    }

    function closeAdvancedModal() {
        const modal = document.getElementById('advancedModal');
        if (modal) {
            modal.classList.remove('show');
        }
    }

    // Smart search with highlighting
    function performAdvancedSearch(term) {
        advancedState.searchTerm = term.toLowerCase();
        const searchInput = document.getElementById('advancedSearch');
        
        if (searchInput) {
            searchInput.value = term;
        }
        
        // Add to search history
        if (term && !advancedState.searchHistory.includes(term)) {
            advancedState.searchHistory.unshift(term);
            if (advancedState.searchHistory.length > 10) {
                advancedState.searchHistory.pop();
            }
        }
        
        updateAdvancedView();
        updateSearchSuggestions();
    }

    function updateSearchSuggestions() {
        const container = document.querySelector('.search-suggestions');
        if (!container) return;
        
        container.innerHTML = '';
        
        if (advancedState.searchHistory.length > 0) {
            advancedState.searchHistory.forEach(term => {
                const suggestion = document.createElement('div');
                suggestion.className = 'search-suggestion';
                suggestion.innerHTML = `
                    <i class="fas fa-history"></i>
                    <span>${term}</span>
                `;
                suggestion.addEventListener('click', () => {
                    performAdvancedSearch(term);
                });
                container.appendChild(suggestion);
            });
        }
    }

    // View switching functionality
    function switchView(viewType) {
        advancedState.currentView = viewType;
        
        // Update active tab
        document.querySelectorAll('.view-tab').forEach(tab => {
            tab.classList.remove('active');
        });
        
        const activeTab = document.querySelector(`[data-view="${viewType}"]`);
        if (activeTab) {
            activeTab.classList.add('active');
        }
        
        updateAdvancedView();
    }

    function updateAdvancedView() {
        const container = document.getElementById('advancedContent');
        if (!container) return;
        
        const filteredData = getFilteredData();
        
        switch (advancedState.currentView) {
            case 'list':
                renderListView(container, filteredData);
                break;
            case 'timeline':
                renderTimelineView(container, filteredData);
                break;
            case 'grid':
                renderGridView(container, filteredData);
                break;
            case 'analytics':
                renderAnalyticsView(container, filteredData);
                break;
        }
        
        updateSelectionStatus();
    }

    // Data filtering and processing
    function getFilteredData() {
        let data = getAllAnalysesData();
        
        // Apply search filter
        if (advancedState.searchTerm) {
            data = data.filter(item => 
                item.clientName?.toLowerCase().includes(advancedState.searchTerm) ||
                item.analysisType?.toLowerCase().includes(advancedState.searchTerm) ||
                item.content?.toLowerCase().includes(advancedState.searchTerm) ||
                item.results?.some(r => r.text?.toLowerCase().includes(advancedState.searchTerm))
            );
        }
        
        // Apply filters
        if (advancedState.filters.dateRange !== 'all') {
            data = data.filter(item => matchesDateRange(item.date, advancedState.filters.dateRange));
        }
        
        if (advancedState.filters.clientType !== 'all') {
            data = data.filter(item => item.clientType === advancedState.filters.clientType);
        }
        
        if (advancedState.filters.analysisType !== 'all') {
            data = data.filter(item => item.analysisType === advancedState.filters.analysisType);
        }
        
        // Sort data
        data.sort((a, b) => {
            let aVal = a[advancedState.sortBy];
            let bVal = b[advancedState.sortBy];
            
            if (advancedState.sortBy === 'date') {
                aVal = new Date(aVal);
                bVal = new Date(bVal);
            }
            
            const comparison = aVal < bVal ? -1 : aVal > bVal ? 1 : 0;
            return advancedState.sortOrder === 'desc' ? -comparison : comparison;
        });
        
        return data;
    }

    function matchesDateRange(date, range) {
        const itemDate = new Date(date);
        const now = new Date();
        
        switch (range) {
            case 'today':
                return itemDate.toDateString() === now.toDateString();
            case 'week':
                return (now - itemDate) <= (7 * 24 * 60 * 60 * 1000);
            case 'month':
                return (now - itemDate) <= (30 * 24 * 60 * 60 * 1000);
            case 'year':
                return (now - itemDate) <= (365 * 24 * 60 * 60 * 1000);
            default:
                return true;
        }
    }

    // View renderers
    function renderListView(container, data) {
        container.innerHTML = `
            <div class="list-view">
                <div class="list-header">
                    <div class="bulk-actions">
                        <input type="checkbox" id="selectAll" class="select-all-checkbox">
                        <button class="bulk-btn" onclick="exportSelected()">
                            <i class="fas fa-download"></i> Export Selected
                        </button>
                        <button class="bulk-btn" onclick="deleteSelected()">
                            <i class="fas fa-trash"></i> Delete Selected
                        </button>
                    </div>
                    <div class="sort-controls">
                        <select id="sortBy" onchange="updateSort()">
                            <option value="date">Date</option>
                            <option value="clientName">Client</option>
                            <option value="analysisType">Type</option>
                            <option value="score">Score</option>
                        </select>
                        <button class="sort-order-btn" onclick="toggleSortOrder()">
                            <i class="fas fa-sort-${advancedState.sortOrder === 'desc' ? 'down' : 'up'}"></i>
                        </button>
                    </div>
                </div>
                <div class="list-items">
                    ${data.map(item => renderListItem(item)).join('')}
                </div>
            </div>
        `;
        
        bindListEvents();
    }

    function renderListItem(item) {
        const isSelected = advancedState.selectedItems.has(item.id);
        const isBookmarked = advancedState.bookmarks.has(item.id);
        const highlightedContent = highlightSearchTerm(item.content || '', advancedState.searchTerm);
        
        return `
            <div class="list-item ${isSelected ? 'selected' : ''}" data-id="${item.id}">
                <div class="item-header">
                    <input type="checkbox" class="item-checkbox" ${isSelected ? 'checked' : ''}>
                    <div class="item-meta">
                        <h4>${item.clientName}</h4>
                        <span class="item-date">${formatDate(item.date)}</span>
                        <span class="item-type">${item.analysisType}</span>
                    </div>
                    <div class="item-actions">
                        <button class="action-btn bookmark-btn ${isBookmarked ? 'active' : ''}" 
                                onclick="toggleBookmark('${item.id}')">
                            <i class="fas fa-bookmark"></i>
                        </button>
                        <button class="action-btn" onclick="viewAnalysis('${item.id}')">
                            <i class="fas fa-eye"></i>
                        </button>
                        <button class="action-btn" onclick="exportAnalysis('${item.id}')">
                            <i class="fas fa-download"></i>
                        </button>
                    </div>
                </div>
                <div class="item-content">
                    <p>${highlightedContent}</p>
                    <div class="item-stats">
                        <span class="stat">
                            <i class="fas fa-exclamation-triangle"></i>
                            ${item.results?.length || 0} Issues
                        </span>
                        <span class="stat">
                            <i class="fas fa-chart-line"></i>
                            Score: ${item.score || 'N/A'}
                        </span>
                    </div>
                </div>
            </div>
        `;
    }

    function renderTimelineView(container, data) {
        const groupedData = groupDataByDate(data);
        
        container.innerHTML = `
            <div class="timeline-view">
                <div class="timeline-container">
                    ${Object.entries(groupedData).map(([date, items]) => `
                        <div class="timeline-group">
                            <div class="timeline-date">
                                <h3>${formatDateFull(date)}</h3>
                                <span class="item-count">${items.length} analyses</span>
                            </div>
                            <div class="timeline-items">
                                ${items.map(item => renderTimelineItem(item)).join('')}
                            </div>
                        </div>
                    `).join('')}
                </div>
            </div>
        `;
    }

    function renderTimelineItem(item) {
        const isBookmarked = advancedState.bookmarks.has(item.id);
        
        return `
            <div class="timeline-item" data-id="${item.id}">
                <div class="timeline-marker"></div>
                <div class="timeline-content">
                    <div class="timeline-header">
                        <h4>${item.clientName}</h4>
                        <span class="timeline-time">${formatTime(item.date)}</span>
                        <button class="bookmark-btn ${isBookmarked ? 'active' : ''}" 
                                onclick="toggleBookmark('${item.id}')">
                            <i class="fas fa-bookmark"></i>
                        </button>
                    </div>
                    <p>${item.content || 'No content available'}</p>
                    <div class="timeline-actions">
                        <button class="timeline-btn" onclick="viewAnalysis('${item.id}')">
                            <i class="fas fa-eye"></i> View
                        </button>
                        <button class="timeline-btn" onclick="exportAnalysis('${item.id}')">
                            <i class="fas fa-download"></i> Export
                        </button>
                    </div>
                </div>
            </div>
        `;
    }

    function renderGridView(container, data) {
        container.innerHTML = `
            <div class="grid-view">
                <div class="grid-container">
                    ${data.map(item => renderGridItem(item)).join('')}
                </div>
            </div>
        `;
    }

    function renderGridItem(item) {
        const isBookmarked = advancedState.bookmarks.has(item.id);
        
        return `
            <div class="grid-item" data-id="${item.id}">
                <div class="grid-header">
                    <h4>${item.clientName}</h4>
                    <button class="bookmark-btn ${isBookmarked ? 'active' : ''}" 
                            onclick="toggleBookmark('${item.id}')">
                        <i class="fas fa-bookmark"></i>
                    </button>
                </div>
                <div class="grid-content">
                    <div class="grid-meta">
                        <span class="grid-date">${formatDate(item.date)}</span>
                        <span class="grid-type">${item.analysisType}</span>
                    </div>
                    <p>${(item.content || 'No content available').substring(0, 150)}...</p>
                    <div class="grid-stats">
                        <span class="stat">
                            <i class="fas fa-exclamation-triangle"></i>
                            ${item.results?.length || 0}
                        </span>
                        <span class="stat">
                            <i class="fas fa-chart-line"></i>
                            ${item.score || 'N/A'}
                        </span>
                    </div>
                </div>
                <div class="grid-actions">
                    <button class="grid-btn" onclick="viewAnalysis('${item.id}')">
                        <i class="fas fa-eye"></i>
                    </button>
                    <button class="grid-btn" onclick="exportAnalysis('${item.id}')">
                        <i class="fas fa-download"></i>
                    </button>
                </div>
            </div>
        `;
    }

    function renderAnalyticsView(container, data) {
        const analytics = generateAnalytics(data);
        
        container.innerHTML = `
            <div class="analytics-view">
                <div class="analytics-header">
                    <h3>Analytics Dashboard</h3>
                    <div class="analytics-filters">
                        <select id="analyticsDateRange" onchange="updateAnalytics()">
                            <option value="all">All Time</option>
                            <option value="year">This Year</option>
                            <option value="month">This Month</option>
                            <option value="week">This Week</option>
                        </select>
                    </div>
                </div>
                
                <div class="analytics-grid">
                    <div class="analytics-card">
                        <h4>Total Analyses</h4>
                        <div class="analytics-number">${analytics.totalAnalyses}</div>
                        <div class="analytics-trend ${analytics.analysesTrend >= 0 ? 'positive' : 'negative'}">
                            <i class="fas fa-arrow-${analytics.analysesTrend >= 0 ? 'up' : 'down'}"></i>
                            ${Math.abs(analytics.analysesTrend)}%
                        </div>
                    </div>
                    
                    <div class="analytics-card">
                        <h4>Active Clients</h4>
                        <div class="analytics-number">${analytics.activeClients}</div>
                        <div class="analytics-subtitle">Unique clients</div>
                    </div>
                    
                    <div class="analytics-card">
                        <h4>Average Score</h4>
                        <div class="analytics-number">${analytics.averageScore.toFixed(1)}</div>
                        <div class="analytics-trend ${analytics.scoreTrend >= 0 ? 'positive' : 'negative'}">
                            <i class="fas fa-arrow-${analytics.scoreTrend >= 0 ? 'up' : 'down'}"></i>
                            ${Math.abs(analytics.scoreTrend).toFixed(1)}%
                        </div>
                    </div>
                    
                    <div class="analytics-card">
                        <h4>Issues Found</h4>
                        <div class="analytics-number">${analytics.totalIssues}</div>
                        <div class="analytics-subtitle">Across all analyses</div>
                    </div>
                </div>
                
                <div class="analytics-charts">
                    <div class="chart-container">
                        <canvas id="analysesChart"></canvas>
                    </div>
                    <div class="chart-container">
                        <canvas id="issuesChart"></canvas>
                    </div>
                </div>
                
                <div class="analytics-tables">
                    <div class="analytics-table">
                        <h4>Top Clients</h4>
                        <div class="table-content">
                            ${analytics.topClients.map(client => `
                                <div class="table-row">
                                    <span>${client.name}</span>
                                    <span>${client.count} analyses</span>
                                </div>
                            `).join('')}
                        </div>
                    </div>
                    
                    <div class="analytics-table">
                        <h4>Common Issues</h4>
                        <div class="table-content">
                            ${analytics.commonIssues.map(issue => `
                                <div class="table-row">
                                    <span>${issue.type}</span>
                                    <span>${issue.count} occurrences</span>
                                </div>
                            `).join('')}
                        </div>
                    </div>
                </div>
            </div>
        `;
        
        // Initialize charts
        setTimeout(() => {
            initializeCharts(analytics);
        }, 100);
    }

    // Analytics generation
    function generateAnalytics(data) {
        const now = new Date();
        const lastMonth = new Date(now.getFullYear(), now.getMonth() - 1, now.getDate());
        
        const currentPeriodData = data.filter(item => new Date(item.date) >= lastMonth);
        const previousPeriodData = data.filter(item => {
            const itemDate = new Date(item.date);
            return itemDate < lastMonth && itemDate >= new Date(now.getFullYear(), now.getMonth() - 2, now.getDate());
        });
        
        const analytics = {
            totalAnalyses: data.length,
            analysesTrend: calculateTrend(currentPeriodData.length, previousPeriodData.length),
            activeClients: new Set(data.map(item => item.clientName)).size,
            averageScore: data.reduce((sum, item) => sum + (item.score || 0), 0) / data.length || 0,
            scoreTrend: calculateScoreTrend(currentPeriodData, previousPeriodData),
            totalIssues: data.reduce((sum, item) => sum + (item.results?.length || 0), 0),
            topClients: getTopClients(data),
            commonIssues: getCommonIssues(data),
            timeSeriesData: getTimeSeriesData(data),
            issueDistribution: getIssueDistribution(data)
        };
        
        return analytics;
    }

    function calculateTrend(current, previous) {
        if (previous === 0) return current > 0 ? 100 : 0;
        return ((current - previous) / previous) * 100;
    }

    function calculateScoreTrend(currentData, previousData) {
        const currentAvg = currentData.reduce((sum, item) => sum + (item.score || 0), 0) / currentData.length || 0;
        const previousAvg = previousData.reduce((sum, item) => sum + (item.score || 0), 0) / previousData.length || 0;
        
        if (previousAvg === 0) return currentAvg > 0 ? 100 : 0;
        return ((currentAvg - previousAvg) / previousAvg) * 100;
    }

    function getTopClients(data) {
        const clientCounts = {};
        data.forEach(item => {
            clientCounts[item.clientName] = (clientCounts[item.clientName] || 0) + 1;
        });
        
        return Object.entries(clientCounts)
            .sort(([,a], [,b]) => b - a)
            .slice(0, 5)
            .map(([name, count]) => ({ name, count }));
    }

    function getCommonIssues(data) {
        const issueCounts = {};
        data.forEach(item => {
            if (item.results) {
                item.results.forEach(result => {
                    const type = result.category || result.type || 'Unknown';
                    issueCounts[type] = (issueCounts[type] || 0) + 1;
                });
            }
        });
        
        return Object.entries(issueCounts)
            .sort(([,a], [,b]) => b - a)
            .slice(0, 5)
            .map(([type, count]) => ({ type, count }));
    }

    // Export functionality
    function exportSelected() {
        const selectedIds = Array.from(advancedState.selectedItems);
        if (selectedIds.length === 0) {
            alert('Please select items to export');
            return;
        }
        
        showExportModal(selectedIds);
    }

    function exportAnalysis(analysisId) {
        showExportModal([analysisId]);
    }

    function showExportModal(analysisIds) {
        const modal = document.createElement('div');
        modal.className = 'export-modal';
        modal.innerHTML = `
            <div class="export-modal-content">
                <div class="export-header">
                    <h3>Export Analyses</h3>
                    <button class="close-btn" onclick="this.closest('.export-modal').remove()">
                        <i class="fas fa-times"></i>
                    </button>
                </div>
                <div class="export-options">
                    <div class="export-format">
                        <h4>Format</h4>
                        <div class="format-options">
                            <label>
                                <input type="radio" name="format" value="pdf" checked>
                                <i class="fas fa-file-pdf"></i> PDF Report
                            </label>
                            <label>
                                <input type="radio" name="format" value="json">
                                <i class="fas fa-file-code"></i> JSON Data
                            </label>
                            <label>
                                <input type="radio" name="format" value="csv">
                                <i class="fas fa-file-csv"></i> CSV Spreadsheet
                            </label>
                        </div>
                    </div>
                    <div class="export-settings">
                        <h4>Include</h4>
                        <label>
                            <input type="checkbox" checked> Analysis Results
                        </label>
                        <label>
                            <input type="checkbox" checked> Client Information
                        </label>
                        <label>
                            <input type="checkbox"> Raw Text
                        </label>
                        <label>
                            <input type="checkbox"> Recommendations
                        </label>
                    </div>
                </div>
                <div class="export-actions">
                    <button class="export-btn primary" onclick="performExport('${analysisIds.join(',')}')">
                        <i class="fas fa-download"></i> Export
                    </button>
                    <button class="export-btn" onclick="this.closest('.export-modal').remove()">
                        Cancel
                    </button>
                </div>
            </div>
        `;
        
        document.body.appendChild(modal);
    }

    function performExport(analysisIdsStr) {
        const analysisIds = analysisIdsStr.split(',');
        const format = document.querySelector('input[name="format"]:checked').value;
        
        const data = getAllAnalysesData().filter(item => analysisIds.includes(item.id));
        
        switch (format) {
            case 'pdf':
                exportToPDF(data);
                break;
            case 'json':
                exportToJSON(data);
                break;
            case 'csv':
                exportToCSV(data);
                break;
        }
        
        // Close modal
        document.querySelector('.export-modal').remove();
    }

    function exportToPDF(data) {
        // Create a formatted HTML report
        const reportHtml = generateHTMLReport(data);
        
        // Open in new window for printing/saving as PDF
        const printWindow = window.open('', '_blank');
        printWindow.document.write(reportHtml);
        printWindow.document.close();
        printWindow.print();
    }

    function exportToJSON(data) {
        const jsonData = JSON.stringify(data, null, 2);
        downloadFile(jsonData, 'analyses-export.json', 'application/json');
    }

    function exportToCSV(data) {
        const csvHeaders = ['Date', 'Client', 'Type', 'Content', 'Issues', 'Score'];
        const csvRows = data.map(item => [
            item.date,
            item.clientName,
            item.analysisType,
            (item.content || '').replace(/"/g, '""'),
            item.results?.length || 0,
            item.score || ''
        ]);
        
        const csvContent = [csvHeaders, ...csvRows]
            .map(row => row.map(field => `"${field}"`).join(','))
            .join('\n');
        
        downloadFile(csvContent, 'analyses-export.csv', 'text/csv');
    }

    function downloadFile(content, filename, mimeType) {
        const blob = new Blob([content], { type: mimeType });
        const url = URL.createObjectURL(blob);
        
        const a = document.createElement('a');
        a.href = url;
        a.download = filename;
        document.body.appendChild(a);
        a.click();
        document.body.removeChild(a);
        URL.revokeObjectURL(url);
    }

    // Utility functions
    function highlightSearchTerm(text, term) {
        if (!term || !text) return text;
        
        const regex = new RegExp(`(${term})`, 'gi');
        return text.replace(regex, '<mark>$1</mark>');
    }

    function formatDate(dateString) {
        const date = new Date(dateString);
        return date.toLocaleDateString('en-US', {
            year: 'numeric',
            month: 'short',
            day: 'numeric'
        });
    }

    function formatDateFull(dateString) {
        const date = new Date(dateString);
        return date.toLocaleDateString('en-US', {
            weekday: 'long',
            year: 'numeric',
            month: 'long',
            day: 'numeric'
        });
    }

    function formatTime(dateString) {
        const date = new Date(dateString);
        return date.toLocaleTimeString('en-US', {
            hour: '2-digit',
            minute: '2-digit'
        });
    }

    function groupDataByDate(data) {
        const grouped = {};
        data.forEach(item => {
            const date = new Date(item.date).toDateString();
            if (!grouped[date]) {
                grouped[date] = [];
            }
            grouped[date].push(item);
        });
        return grouped;
    }

    // Bookmark management
    function toggleBookmark(analysisId) {
        if (advancedState.bookmarks.has(analysisId)) {
            advancedState.bookmarks.delete(analysisId);
        } else {
            advancedState.bookmarks.add(analysisId);
        }
        
        // Save to localStorage
        localStorage.setItem('analysisBookmarks', JSON.stringify(Array.from(advancedState.bookmarks)));
        
        updateAdvancedView();
    }

    function loadBookmarks() {
        const saved = localStorage.getItem('analysisBookmarks');
        if (saved) {
            advancedState.bookmarks = new Set(JSON.parse(saved));
        }
    }

    // Keyboard shortcuts
    function setupKeyboardShortcuts() {
        document.addEventListener('keydown', (e) => {
            // Only handle shortcuts when advanced modal is open
            if (!document.getElementById('advancedModal')?.classList.contains('show')) {
                return;
            }
            
            if (e.ctrlKey || e.metaKey) {
                switch (e.key) {
                    case 'f':
                        e.preventDefault();
                        document.getElementById('advancedSearch')?.focus();
                        break;
                    case 'a':
                        e.preventDefault();
                        selectAllItems();
                        break;
                    case 'e':
                        e.preventDefault();
                        exportSelected();
                        break;
                    case '1':
                        e.preventDefault();
                        switchView('list');
                        break;
                    case '2':
                        e.preventDefault();
                        switchView('timeline');
                        break;
                    case '3':
                        e.preventDefault();
                        switchView('grid');
                        break;
                    case '4':
                        e.preventDefault();
                        switchView('analytics');
                        break;
                }
            }
            
            if (e.key === 'Escape') {
                closeAdvancedModal();
            }
        });
    }

    // Event bindings
    function bindListEvents() {
        // Select all checkbox
        const selectAllCheckbox = document.getElementById('selectAll');
        if (selectAllCheckbox) {
            selectAllCheckbox.addEventListener('change', (e) => {
                const checkboxes = document.querySelectorAll('.item-checkbox');
                checkboxes.forEach(checkbox => {
                    checkbox.checked = e.target.checked;
                    const itemId = checkbox.closest('.list-item').dataset.id;
                    if (e.target.checked) {
                        advancedState.selectedItems.add(itemId);
                    } else {
                        advancedState.selectedItems.delete(itemId);
                    }
                });
                updateSelectionStatus();
            });
        }
        
        // Individual checkboxes
        document.querySelectorAll('.item-checkbox').forEach(checkbox => {
            checkbox.addEventListener('change', (e) => {
                const itemId = e.target.closest('.list-item').dataset.id;
                if (e.target.checked) {
                    advancedState.selectedItems.add(itemId);
                } else {
                    advancedState.selectedItems.delete(itemId);
                }
                updateSelectionStatus();
            });
        });
    }

    function updateSelectionStatus() {
        const selectedCount = advancedState.selectedItems.size;
        const statusElement = document.querySelector('.selection-status');
        
        if (statusElement) {
            statusElement.textContent = selectedCount > 0 ? 
                `${selectedCount} item${selectedCount > 1 ? 's' : ''} selected` : '';
        }
        
        // Update bulk action buttons
        const bulkButtons = document.querySelectorAll('.bulk-btn');
        bulkButtons.forEach(btn => {
            btn.disabled = selectedCount === 0;
        });
    }

    // Missing utility functions
    function selectAllItems() {
        const checkboxes = document.querySelectorAll('.item-checkbox');
        const selectAllCheckbox = document.getElementById('selectAll');
        
        if (selectAllCheckbox) {
            selectAllCheckbox.checked = true;
            checkboxes.forEach(checkbox => {
                checkbox.checked = true;
                const itemId = checkbox.closest('.list-item').dataset.id;
                advancedState.selectedItems.add(itemId);
            });
            updateSelectionStatus();
        }
    }

    function updateSort() {
        const sortSelect = document.getElementById('sortBy');
        if (sortSelect) {
            advancedState.sortBy = sortSelect.value;
            updateAdvancedView();
        }
    }

    function toggleSortOrder() {
        advancedState.sortOrder = advancedState.sortOrder === 'desc' ? 'asc' : 'desc';
        updateAdvancedView();
    }

    function deleteSelected() {
        const selectedIds = Array.from(advancedState.selectedItems);
        if (selectedIds.length === 0) {
            alert('Please select items to delete');
            return;
        }
        
        if (confirm(`Are you sure you want to delete ${selectedIds.length} analyses? This action cannot be undone.`)) {
            // Here you would make API calls to delete the analyses
            // For now, we'll just clear the selection
            selectedIds.forEach(id => {
                advancedState.selectedItems.delete(id);
                // Remove from bookmarks if bookmarked
                advancedState.bookmarks.delete(id);
            });
            
            updateAdvancedView();
            alert(`${selectedIds.length} analyses deleted successfully.`);
        }
    }

    function updateAnalytics() {
        const dateRangeSelect = document.getElementById('analyticsDateRange');
        if (dateRangeSelect) {
            const range = dateRangeSelect.value;
            advancedState.filters.dateRange = range;
            updateAdvancedView();
        }
    }

    function initializeCharts(analytics) {
        // Initialize analyses chart
        const analysesCtx = document.getElementById('analysesChart');
        if (analysesCtx && analytics.timeSeriesData) {
            try {
                // Simple chart implementation using basic canvas
                const canvas = analysesCtx.getContext('2d');
                drawTimeSeriesChart(canvas, analytics.timeSeriesData, 'Analyses Over Time');
            } catch (error) {
                console.log('Chart initialization failed:', error);
                analysesCtx.style.display = 'none';
            }
        }

        // Initialize issues chart
        const issuesCtx = document.getElementById('issuesChart');
        if (issuesCtx && analytics.issueDistribution) {
            try {
                const canvas = issuesCtx.getContext('2d');
                drawPieChart(canvas, analytics.issueDistribution, 'Issue Distribution');
            } catch (error) {
                console.log('Chart initialization failed:', error);
                issuesCtx.style.display = 'none';
            }
        }
    }

    function drawTimeSeriesChart(ctx, data, title) {
        const canvas = ctx.canvas;
        const width = canvas.width;
        const height = canvas.height;
        
        // Clear canvas
        ctx.clearRect(0, 0, width, height);
        
        // Draw simple line chart
        ctx.strokeStyle = '#00ffff';
        ctx.lineWidth = 2;
        ctx.beginPath();
        
        const maxValue = Math.max(...data.map(d => d.value));
        const stepX = width / (data.length - 1);
        
        data.forEach((point, index) => {
            const x = index * stepX;
            const y = height - (point.value / maxValue) * height * 0.8;
            
            if (index === 0) {
                ctx.moveTo(x, y);
            } else {
                ctx.lineTo(x, y);
            }
        });
        
        ctx.stroke();
    }

    function drawPieChart(ctx, data, title) {
        const canvas = ctx.canvas;
        const centerX = canvas.width / 2;
        const centerY = canvas.height / 2;
        const radius = Math.min(centerX, centerY) * 0.8;
        
        // Clear canvas
        ctx.clearRect(0, 0, canvas.width, canvas.height);
        
        const total = data.reduce((sum, item) => sum + item.value, 0);
        let currentAngle = 0;
        
        const colors = ['#00ffff', '#ff00ff', '#ffff00', '#ff6600', '#00ff00'];
        
        data.forEach((slice, index) => {
            const sliceAngle = (slice.value / total) * 2 * Math.PI;
            
            ctx.fillStyle = colors[index % colors.length];
            ctx.beginPath();
            ctx.moveTo(centerX, centerY);
            ctx.arc(centerX, centerY, radius, currentAngle, currentAngle + sliceAngle);
            ctx.closePath();
            ctx.fill();
            
            currentAngle += sliceAngle;
        });
    }

    function getTimeSeriesData(data) {
        // Group data by month for time series
        const monthlyData = {};
        
        data.forEach(item => {
            const date = new Date(item.date);
            const monthKey = `${date.getFullYear()}-${String(date.getMonth() + 1).padStart(2, '0')}`;
            
            if (!monthlyData[monthKey]) {
                monthlyData[monthKey] = 0;
            }
            monthlyData[monthKey]++;
        });
        
        return Object.entries(monthlyData)
            .sort(([a], [b]) => a.localeCompare(b))
            .map(([month, count]) => ({ date: month, value: count }));
    }

    function getIssueDistribution(data) {
        const distribution = {};
        
        data.forEach(item => {
            if (item.results) {
                item.results.forEach(result => {
                    const category = result.category || 'Unknown';
                    distribution[category] = (distribution[category] || 0) + 1;
                });
            }
        });
        
        return Object.entries(distribution)
            .map(([category, count]) => ({ label: category, value: count }))
            .sort((a, b) => b.value - a.value);
    }

    function generateHTMLReport(data) {
        const reportDate = new Date().toLocaleDateString();
        
        return `
<!DOCTYPE html>
<html>
<head>
    <title>Analysis Report - ${reportDate}</title>
    <style>
        body { font-family: Arial, sans-serif; margin: 40px; }
        .header { text-align: center; border-bottom: 2px solid #333; padding-bottom: 20px; }
        .analysis { border: 1px solid #ddd; margin: 20px 0; padding: 15px; }
        .meta { background: #f5f5f5; padding: 10px; margin-bottom: 10px; }
        .results { margin-top: 15px; }
        .issue { background: #fff3cd; border: 1px solid #ffeaa7; padding: 8px; margin: 5px 0; }
        .stats { text-align: center; margin: 20px 0; }
        @media print { body { margin: 20px; } }
    </style>
</head>
<body>
    <div class="header">
        <h1>Analysis Report</h1>
        <p>Generated on ${reportDate}</p>
        <p>Total Analyses: ${data.length}</p>
    </div>
    
    ${data.map(item => `
        <div class="analysis">
            <div class="meta">
                <strong>Client:</strong> ${item.clientName} |
                <strong>Type:</strong> ${item.analysisType} |
                <strong>Date:</strong> ${formatDate(item.date)} |
                <strong>Score:</strong> ${item.score || 'N/A'}
            </div>
            
            <div class="content">
                <h3>Analysis Content</h3>
                <p>${item.content || 'No content available'}</p>
            </div>
            
            ${item.results && item.results.length > 0 ? `
                <div class="results">
                    <h3>Issues Found (${item.results.length})</h3>
                    ${item.results.map(result => `
                        <div class="issue">
                            <strong>${result.category || 'Unknown'}:</strong>
                            ${result.text || 'No description'}
                        </div>
                    `).join('')}
                </div>
            ` : '<p>No issues found.</p>'}
        </div>
    `).join('')}
    
    <div class="stats">
        <p>Report generated by Teampulse Negotiations Analysis System</p>
    </div>
</body>
</html>
        `;
    }

    function viewAnalysis(analysisId) {
        // Find the analysis data
        const allData = getAllAnalysesData();
        const analysis = allData.find(item => item.id === analysisId);
        
        if (!analysis) {
            alert('Analysis not found');
            return;
        }
        
        // Create a detailed view modal
        const modal = document.createElement('div');
        modal.className = 'view-analysis-modal';
        modal.innerHTML = `
            <div class="view-analysis-content">
                <div class="view-header">
                    <h3>Analysis Details</h3>
                    <button class="close-btn" onclick="this.closest('.view-analysis-modal').remove()">
                        <i class="fas fa-times"></i>
                    </button>
                </div>
                
                <div class="analysis-details">
                    <div class="detail-section">
                        <h4>Client Information</h4>
                        <div class="detail-grid">
                            <div class="detail-item">
                                <label>Client Name:</label>
                                <span>${analysis.clientName}</span>
                            </div>
                            <div class="detail-item">
                                <label>Analysis Type:</label>
                                <span>${analysis.analysisType}</span>
                            </div>
                            <div class="detail-item">
                                <label>Date:</label>
                                <span>${formatDateFull(analysis.date)}</span>
                            </div>
                            <div class="detail-item">
                                <label>Score:</label>
                                <span>${analysis.score || 'N/A'}</span>
                            </div>
                        </div>
                    </div>
                    
                    <div class="detail-section">
                        <h4>Analysis Content</h4>
                        <div class="content-text">
                            ${analysis.content || 'No content available'}
                        </div>
                    </div>
                    
                    ${analysis.results && analysis.results.length > 0 ? `
                        <div class="detail-section">
                            <h4>Issues Found (${analysis.results.length})</h4>
                            <div class="issues-list">
                                ${analysis.results.map((result, index) => `
                                    <div class="issue-item">
                                        <div class="issue-header">
                                            <span class="issue-category">${result.category || 'Unknown'}</span>
                                            <span class="issue-number">#${index + 1}</span>
                                        </div>
                                        <div class="issue-text">
                                            ${result.text || 'No description available'}
                                        </div>
                                    </div>
                                `).join('')}
                            </div>
                        </div>
                    ` : '<div class="detail-section"><p>No issues found in this analysis.</p></div>'}
                </div>
                
                <div class="view-actions">
                    <button class="view-btn primary" onclick="exportAnalysis('${analysisId}')">
                        <i class="fas fa-download"></i> Export
                    </button>
                    <button class="view-btn" onclick="toggleBookmark('${analysisId}'); this.querySelector('i').className = window.advancedState?.bookmarks.has('${analysisId}') ? 'fas fa-bookmark' : 'far fa-bookmark';">
                        <i class="fas fa-bookmark"></i> ${advancedState.bookmarks.has(analysisId) ? 'Remove Bookmark' : 'Add Bookmark'}
                    </button>
                    <button class="view-btn" onclick="this.closest('.view-analysis-modal').remove()">
                        Close
                    </button>
                </div>
            </div>
        `;
        
        document.body.appendChild(modal);
    }

    // Client comparison functionality
    function openComparisonView() {
        const modal = document.createElement('div');
        modal.className = 'comparison-modal';
        modal.innerHTML = `
            <div class="comparison-modal-content">
                <div class="comparison-header">
                    <h3>Client Comparison</h3>
                    <button class="close-btn" onclick="this.closest('.comparison-modal').remove()">
                        <i class="fas fa-times"></i>
                    </button>
                </div>
                
                <div class="comparison-setup">
                    <div class="client-selector">
                        <h4>Select Clients to Compare</h4>
                        <div class="client-selection-grid">
                            ${getUniqueClients().map(client => `
                                <label class="client-option">
                                    <input type="checkbox" class="client-checkbox" value="${client}" 
                                           onchange="updateComparison()">
                                    <span>${client}</span>
                                </label>
                            `).join('')}
                        </div>
                    </div>
                </div>
                
                <div id="comparisonResults" class="comparison-results">
                    <p class="comparison-placeholder">Select 2 or more clients to see comparison</p>
                </div>
            </div>
        `;
        
        document.body.appendChild(modal);
    }

    function updateComparison() {
        const selectedClients = Array.from(document.querySelectorAll('.client-checkbox:checked'))
            .map(cb => cb.value);
        
        const resultsContainer = document.getElementById('comparisonResults');
        
        if (selectedClients.length < 2) {
            resultsContainer.innerHTML = '<p class="comparison-placeholder">Select 2 or more clients to see comparison</p>';
            return;
        }
        
        const allData = getAllAnalysesData();
        const comparisonData = selectedClients.map(clientName => {
            const clientAnalyses = allData.filter(item => item.clientName === clientName);
            
            return {
                clientName,
                totalAnalyses: clientAnalyses.length,
                averageScore: clientAnalyses.reduce((sum, item) => sum + (item.score || 0), 0) / clientAnalyses.length || 0,
                totalIssues: clientAnalyses.reduce((sum, item) => sum + (item.results?.length || 0), 0),
                issueTypes: getClientIssueBreakdown(clientAnalyses),
                recentActivity: clientAnalyses.sort((a, b) => new Date(b.date) - new Date(a.date)).slice(0, 3),
                analysisTypes: getClientAnalysisTypes(clientAnalyses)
            };
        });
        
        resultsContainer.innerHTML = `
            <div class="comparison-grid">
                ${comparisonData.map(client => `
                    <div class="comparison-card">
                        <h4>${client.clientName}</h4>
                        
                        <div class="comparison-stats">
                            <div class="stat-item">
                                <label>Total Analyses</label>
                                <span class="stat-value">${client.totalAnalyses}</span>
                            </div>
                            <div class="stat-item">
                                <label>Average Score</label>
                                <span class="stat-value">${client.averageScore.toFixed(1)}</span>
                            </div>
                            <div class="stat-item">
                                <label>Total Issues</label>
                                <span class="stat-value">${client.totalIssues}</span>
                            </div>
                        </div>
                        
                        <div class="comparison-section">
                            <h5>Issue Breakdown</h5>
                            <div class="issue-breakdown">
                                ${Object.entries(client.issueTypes).map(([type, count]) => `
                                    <div class="issue-type-row">
                                        <span>${type}</span>
                                        <span class="issue-count">${count}</span>
                                    </div>
                                `).join('')}
                            </div>
                        </div>
                        
                        <div class="comparison-section">
                            <h5>Analysis Types</h5>
                            <div class="analysis-types">
                                ${Object.entries(client.analysisTypes).map(([type, count]) => `
                                    <div class="analysis-type-badge">
                                        ${type} (${count})
                                    </div>
                                `).join('')}
                            </div>
                        </div>
                        
                        <div class="comparison-section">
                            <h5>Recent Activity</h5>
                            <div class="recent-activity">
                                ${client.recentActivity.map(activity => `
                                    <div class="activity-item">
                                        <span class="activity-type">${activity.analysisType}</span>
                                        <span class="activity-date">${formatDate(activity.date)}</span>
                                    </div>
                                `).join('')}
                            </div>
                        </div>
                    </div>
                `).join('')}
            </div>
            
            <div class="comparison-summary">
                <h4>Comparison Summary</h4>
                <div class="summary-insights">
                    ${generateComparisonInsights(comparisonData)}
                </div>
            </div>
        `;
    }

    function getUniqueClients() {
        const allData = getAllAnalysesData();
        return [...new Set(allData.map(item => item.clientName))];
    }

    function getClientIssueBreakdown(analyses) {
        const breakdown = {};
        analyses.forEach(analysis => {
            if (analysis.results) {
                analysis.results.forEach(result => {
                    const category = result.category || 'Unknown';
                    breakdown[category] = (breakdown[category] || 0) + 1;
                });
            }
        });
        return breakdown;
    }

    function getClientAnalysisTypes(analyses) {
        const types = {};
        analyses.forEach(analysis => {
            const type = analysis.analysisType || 'Unknown';
            types[type] = (types[type] || 0) + 1;
        });
        return types;
    }

    function generateComparisonInsights(comparisonData) {
        if (comparisonData.length < 2) return '';
        
        const insights = [];
        
        // Find highest and lowest scoring clients
        const sortedByScore = [...comparisonData].sort((a, b) => b.averageScore - a.averageScore);
        insights.push(`<div class="insight">🏆 <strong>${sortedByScore[0].clientName}</strong> has the highest average score (${sortedByScore[0].averageScore.toFixed(1)})</div>`);
        
        if (sortedByScore.length > 1) {
            insights.push(`<div class="insight">⚠️ <strong>${sortedByScore[sortedByScore.length - 1].clientName}</strong> has the lowest average score (${sortedByScore[sortedByScore.length - 1].averageScore.toFixed(1)})</div>`);
        }
        
        // Find most active client
        const sortedByActivity = [...comparisonData].sort((a, b) => b.totalAnalyses - a.totalAnalyses);
        insights.push(`<div class="insight">📊 <strong>${sortedByActivity[0].clientName}</strong> is the most active with ${sortedByActivity[0].totalAnalyses} analyses</div>`);
        
        // Find client with most issues
        const sortedByIssues = [...comparisonData].sort((a, b) => b.totalIssues - a.totalIssues);
        insights.push(`<div class="insight">🚨 <strong>${sortedByIssues[0].clientName}</strong> has the most issues detected (${sortedByIssues[0].totalIssues})</div>`);
        
        return insights.join('');
    }

    // Mock data functions (replace with actual API calls)
    function getAllAnalysesData() {
        // This should be replaced with actual data from your API
        return [
            {
                id: '1',
                clientName: 'Tech Corp',
                analysisType: 'Contract Review',
                content: 'Sample contract analysis content with detailed examination of terms and conditions. This analysis covers various aspects including liability clauses, termination conditions, and payment terms.',
                date: new Date().toISOString(),
                score: 85,
                results: [
                    { category: 'manipulation', text: 'Potential manipulation tactic detected in payment terms section' },
                    { category: 'cognitive_bias', text: 'Anchoring bias evident in pricing structure' }
                ]
            },
            {
                id: '2',
                clientName: 'Global Industries',
                analysisType: 'Negotiation Strategy',
                content: 'Strategic analysis for upcoming merger negotiations. Focus on identifying potential leverage points and risk factors.',
                date: new Date(Date.now() - 86400000).toISOString(), // Yesterday
                score: 92,
                results: [
                    { category: 'rhetological_fallacy', text: 'False dichotomy in proposed deal structure' },
                    { category: 'manipulation', text: 'Pressure tactics in timeline requirements' },
                    { category: 'cognitive_bias', text: 'Confirmation bias in market analysis' }
                ]
            },
            {
                id: '3',
                clientName: 'StartupX',
                analysisType: 'Partnership Agreement',
                content: 'Review of partnership agreement terms for equity distribution and decision-making processes.',
                date: new Date(Date.now() - 172800000).toISOString(), // 2 days ago
                score: 78,
                results: [
                    { category: 'manipulation', text: 'Unbalanced voting rights structure' }
                ]
            }
        ];
    }

    function loadAdvancedData() {
        // Load bookmarks from localStorage
        loadBookmarks();
        
        // Initialize other data
        advancedState.analytics = null;
    }

    // Initialize advanced features
    function initAdvancedFeatures() {
        setupKeyboardShortcuts();
        loadAdvancedData();
        
        // Bind search input
        const searchInput = document.getElementById('advancedSearch');
        if (searchInput) {
            searchInput.addEventListener('input', (e) => {
                performAdvancedSearch(e.target.value);
            });
        }
        
        // Bind filter inputs
        document.querySelectorAll('.filter-select').forEach(select => {
            select.addEventListener('change', (e) => {
                const filterType = e.target.dataset.filter;
                advancedState.filters[filterType] = e.target.value;
                updateAdvancedView();
            });
        });
        
        // Bind view tabs
        document.querySelectorAll('.view-tab').forEach(tab => {
            tab.addEventListener('click', (e) => {
                const viewType = e.target.dataset.view;
                switchView(viewType);
            });
        });
    }

    // Call initialization
    if (document.readyState === 'loading') {
        document.addEventListener('DOMContentLoaded', initAdvancedFeatures);
    } else {
        initAdvancedFeatures();
    }

    // ===== Global Functions Export =====
    window.showClientForm = showClientForm;
    window.selectClient = selectClient;
    window.editClient = editClient;
    window.deleteClient = deleteClient;
    window.startAnalysis = startAnalysis;
    window.createNewAnalysis = createNewAnalysis;
    
    // Debug functions for NEW onboarding manager
    window.debugCloseOnboarding = () => window.onboardingManager?.forceComplete();
    window.debugShowOnboarding = () => window.onboardingManager?.forceShow();
    window.debugResetOnboarding = () => window.onboardingManager?.reset();
    window.debugGetState = () => window.onboardingManager?.getState();
    
    // Advanced navigation functions
    window.openAdvancedModal = openAdvancedModal;
    window.closeAdvancedModal = closeAdvancedModal;
    window.switchView = switchView;
    window.performAdvancedSearch = performAdvancedSearch;
    window.exportSelected = exportSelected;
    window.exportAnalysis = exportAnalysis;
    window.toggleBookmark = toggleBookmark;
    window.viewAnalysis = viewAnalysis;
    window.selectAllItems = selectAllItems;
    window.updateSort = updateSort;
    window.toggleSortOrder = toggleSortOrder;
    window.deleteSelected = deleteSelected;
    window.updateAnalytics = updateAnalytics;
    window.performExport = performExport;
    window.openComparisonView = openComparisonView;
    window.updateComparison = updateComparison;

})();<|MERGE_RESOLUTION|>--- conflicted
+++ resolved
@@ -1831,7 +1831,7 @@
             } else {
                 const url = isEdit ? `/api/clients/${clientId}` : '/api/clients';
                 const method = isEdit ? 'PUT' : 'POST';
-<<<<<<< HEAD
+
 
                 const response = await fetch(url, {
                     method,
@@ -1862,7 +1862,7 @@
 
             // Set current client to the newly saved one
             state.currentClient = savedClient;
-=======
+
 
                 const response = await fetch(url, {
                     method,
@@ -1888,7 +1888,7 @@
 
             // Set current client to the newly saved one
             state.currentClient = state.clients.find(c => c.id === savedClient.id) || savedClient;
->>>>>>> 4f3cfb81
+        main
 
             // Update UI with refreshed state
             renderClientsList();
@@ -1896,12 +1896,11 @@
             updateNavClientInfo(state.currentClient);
             updateWorkspaceClientInfo(state.currentClient);
 
-<<<<<<< HEAD
+ 
             // Refresh clients from API in background to ensure state sync
             loadClients(true).catch(err => console.error('Failed to refresh clients:', err));
 
-=======
->>>>>>> 4f3cfb81
+        main
             // Show analysis dashboard for the client
             showSection('analysis-dashboard');
             clearAnalysisDisplay();
